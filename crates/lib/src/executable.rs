//! This module contains the public-facing API for executing programs. [`Executable`] is the how
//! users will interact with QCS, quilc, and QVM.

use std::borrow::Cow;
use std::collections::HashMap;
use std::num::NonZeroU16;
use std::sync::Arc;
use std::time::Duration;

use qcs_api_client_common::configuration::LoadError;
use qcs_api_client_grpc::services::translation::TranslationOptions;

use crate::client::Qcs;
use crate::compiler::quilc::CompilerOpts;
use crate::execution_data::{self, ResultData};
use crate::qpu::api::{JobId, JobTarget};
use crate::qpu::rewrite_arithmetic;
use crate::qpu::ExecutionError;
use crate::qvm::api::AddressRequest;
use crate::{qpu, qvm};
use quil_rs::program::ProgramError;
use quil_rs::Program;

/// The builder interface for executing Quil programs on QVMs and QPUs.
///
/// # Example
///
/// ```rust
/// use qcs::client::Qcs;
/// use qcs::Executable;
///
///
/// const PROGRAM: &str = r##"
/// DECLARE ro BIT[2]
///
/// H 0
/// CNOT 0 1
///
/// MEASURE 0 ro[0]
/// MEASURE 1 ro[1]
/// "##;
///
/// #[tokio::main]
/// async fn main() {
<<<<<<< HEAD
///     use std::num::NonZeroU16;
///     let mut result = Executable::from_quil(PROGRAM).with_config(ClientConfiguration::default()).with_shots(NonZeroU16::new(4).unwrap()).execute_on_qvm().await.unwrap();
=======
///     let mut result = Executable::from_quil(PROGRAM).with_client(Qcs::default()).with_shots(4).execute_on_qvm().await.unwrap();
>>>>>>> 9037498f
///     // "ro" is the only source read from by default if you don't specify a .read_from()
///
///     // We first convert the readout data to a [`RegisterMap`] to get a mapping of registers
///     // (ie. "ro") to a [`RegisterMatrix`], `M`, where M[`shot`][`index`] is the value for
///     // the memory offset `index` during shot `shot`.
///     // There are some programs where QPU readout data does not fit into a [`RegisterMap`], in
///     // which case you should build the matrix you need from [`QpuResultData`] directly. See
///     // the [`RegisterMap`] documentation for more information on when this transformation
///     // might fail.
///     let data = result.result_data
///                         .to_register_map()
///                         .expect("should convert to readout map")
///                         .get_register_matrix("ro")
///                         .expect("should have data in ro")
///                         .as_integer()
///                         .expect("should be integer matrix")
///                         .to_owned();
///
///     // In this case, we ran the program for 4 shots, so we know the number of rows is 4.
///     assert_eq!(data.nrows(), 4);
///     for shot in data.rows() {
///         // Each shot will contain all the memory, in order, for the vector (or "register") we
///         // requested the results of. In this case, "ro" (the default).
///         assert_eq!(shot.len(), 2);
///         // In the case of this particular program, we know ro[0] should equal ro[1]
///         assert_eq!(shot[0], shot[1]);
///     }
/// }
///
/// ```
///
/// # A Note on Lifetimes
///
/// This structure utilizes multiple lifetimes for the sake of runtime efficiency.
/// You should be able to largely ignore these, just keep in mind that any borrowed data passed to
/// the methods most likely needs to live as long as this struct. Check individual methods for
/// specifics. If only using `'static` strings then everything should just work.
#[derive(Debug, Clone)]
pub struct Executable<'executable, 'execution> {
    quil: Arc<str>,
    shots: NonZeroU16,
    readout_memory_region_names: Option<Vec<Cow<'executable, str>>>,
    params: Parameters,
    compile_with_quilc: bool,
    compiler_options: CompilerOpts,
    client: Option<Arc<Qcs>>,
    qpu: Option<qpu::Execution<'execution>>,
    qvm: Option<qvm::Execution>,
}

pub(crate) type Parameters = HashMap<Box<str>, Vec<f64>>;

impl<'executable> Executable<'executable, '_> {
    /// Create an [`Executable`] from a string containing a  [quil](https://github.com/quil-lang/quil)
    /// program. No additional work is done in this function, so the `quil` may actually be invalid.
    ///
    /// The constructed [`Executable`] defaults to "ro" as a read-out register and 1 for the number
    /// of shots. Those can be overridden using [`Executable::read_from`] and
    /// [`Executable::with_shots`] respectively.
    ///
    /// Note that changing the program for an associated [`Executable`] is not allowed, you'll have to
    /// create a new [`Executable`] if you want to run a different program.
    ///
    /// # Arguments
    ///
    /// 1. `quil` is a string slice representing the original program to be run. The returned
    ///     [`Executable`] will only live as long as this reference.
    #[must_use]
    pub fn from_quil<Quil: Into<Arc<str>>>(quil: Quil) -> Self {
        Self {
            quil: quil.into(),
            shots: NonZeroU16::new(1).expect("value is non-zero"),
            readout_memory_region_names: None,
            params: Parameters::new(),
            compile_with_quilc: true,
            compiler_options: CompilerOpts::default(),
            client: None,
            qpu: None,
            qvm: None,
        }
    }

    /// Specify a memory region or "register" to read results from. This must correspond to a
    /// `DECLARE` statement in the provided Quil program. You can call this register multiple times
    /// if you need to read multiple registers. If this method is never called, it's
    /// assumed that a single register called "ro" is declared and should be read from.
    ///
    /// # Arguments
    ///
    /// 1. `register` is a string reference of the name of a register to read from. The lifetime
    ///     of this reference should be the lifetime of the [`Executable`], which is the lifetime of
    ///     the `quil` argument to [`Executable::from_quil`].
    ///
    /// # Example
    ///
    /// ```rust
    /// use qcs::client::Qcs;
    /// use qcs::Executable;
    ///
    /// const PROGRAM: &str = r#"
    /// DECLARE first REAL[1]
    /// DECLARE second REAL[1]
    ///
    /// MOVE first[0] 3.141
    /// MOVE second[0] 1.234
    /// "#;
    ///
    /// #[tokio::main]
    /// async fn main() {
    ///     let mut result = Executable::from_quil(PROGRAM)
    ///         .with_client(Qcs::default()) // Unnecessary if you have ~/.qcs/settings.toml
    ///         .read_from("first")
    ///         .read_from("second")
    ///         .execute_on_qvm()
    ///         .await
    ///         .unwrap();
    ///     let first_value = result
    ///         .result_data
    ///         .to_register_map()
    ///         .expect("qvm memory should fit readout map")
    ///         .get_register_matrix("first")
    ///         .expect("readout map should have 'first'")
    ///         .as_real()
    ///         .expect("should be real numbered register")
    ///         .get((0, 0))
    ///         .expect("should have value in first position of first register")
    ///         .clone();
    ///     let second_value = result
    ///         .result_data
    ///         .to_register_map()
    ///         .expect("qvm memory should fit readout map")
    ///         .get_register_matrix("second")
    ///         .expect("readout map should have 'second'")
    ///         .as_real()
    ///         .expect("should be real numbered register")
    ///         .get((0, 0))
    ///         .expect("should have value in first position of first register")
    ///         .clone();
    ///     assert_eq!(first_value, 3.141);
    ///     assert_eq!(second_value, 1.234);
    /// }
    /// ```
    #[must_use]
    pub fn read_from<S>(mut self, register: S) -> Self
    where
        S: Into<Cow<'executable, str>>,
    {
        let register = register.into();
        #[cfg(feature = "tracing")]
        tracing::trace!("reading from register {:?}", register);
        let mut readouts = self.readout_memory_region_names.take().unwrap_or_default();
        readouts.push(register);
        self.readout_memory_region_names = Some(readouts);
        self
    }

    /// Sets a concrete value for [parametric compilation].
    /// The validity of parameters is not checked until execution.
    ///
    /// # Arguments
    ///
    /// 1. `param_name`: Reference to the name of the parameter which should correspond to a
    ///     `DECLARE` statement in the Quil program. The lifetime of the reference should be the
    ///     same as the [`Executable`]: that is the same as the `quil` param to [`Executable::from_quil`].
    /// 2. `index`: The index into the memory vector that you're setting.
    /// 3. `value`: The value to set for the specified memory.
    ///
    /// # Example
    ///
    /// ```rust
    /// use qcs::client::Qcs;
    /// use qcs::Executable;
    ///
    /// const PROGRAM: &str = "DECLARE theta REAL[2]";
    ///
    /// #[tokio::main]
    /// async fn main() {
    ///     let mut exe = Executable::from_quil(PROGRAM)
    ///         .with_client(Qcs::default()) // Unnecessary if you have ~/.qcs/settings.toml
    ///         .read_from("theta");
    ///
    ///     for theta in 0..2 {
    ///         let theta = theta as f64;
    ///         let mut result = exe
    ///             .with_parameter("theta", 0, theta)
    ///             .with_parameter("theta", 1, theta * 2.0)
    ///             .execute_on_qvm().await.unwrap();
    ///         let theta_register = result
    ///             .result_data
    ///             .to_register_map()
    ///             .expect("should fit readout map")
    ///             .get_register_matrix("theta")
    ///             .expect("should have theta")
    ///             .as_real()
    ///             .expect("should be real valued register")
    ///             .to_owned();
    ///
    ///         let first = theta_register
    ///             .get((0, 0))
    ///             .expect("first index, first shot of theta should have value")
    ///             .to_owned();
    ///         let second = theta_register
    ///             .get((0, 1))
    ///             .expect("first shot, second_index of theta should have value")
    ///             .to_owned();
    ///
    ///         assert_eq!(first, theta);
    ///         assert_eq!(second, theta * 2.0);
    ///     }
    /// }
    /// ```
    ///
    /// [parametric compilation]: https://pyquil-docs.rigetti.com/en/stable/basics.html?highlight=parametric#parametric-compilation
    pub fn with_parameter<Param: Into<Box<str>>>(
        &mut self,
        param_name: Param,
        index: usize,
        value: f64,
    ) -> &mut Self {
        let param_name = param_name.into();

        #[cfg(feature = "tracing")]
        tracing::trace!("setting parameter {}[{}] to {}", param_name, index, value);

        let mut values = self
            .params
            .remove(&param_name)
            .unwrap_or_else(|| vec![0.0; index]);

        if index >= values.len() {
            values.resize(index + 1, 0.0);
        }

        values[index] = value;
        self.params.insert(param_name, values);

        self
    }

    /// Set the default configuration to be used when constructing clients
    #[must_use]
    pub fn with_client(mut self, client: Qcs) -> Self {
        self.client = Some(Arc::from(client));
        self
    }
}

/// The [`Result`] from executing on a QPU or QVM.
pub type ExecutionResult = Result<execution_data::ExecutionData, Error>;

impl Executable<'_, '_> {
    /// Specify a number of times to run the program for each execution. Defaults to 1 run or "shot".
    #[must_use]
    pub fn with_shots(mut self, shots: NonZeroU16) -> Self {
        self.shots = shots;
        self
    }

    /// If set, the Executable will be compiled using `quilc` prior to compilation on QCS. If not set, the program
    /// is treated as native quil and will not be sent to `quilc`.
    #[must_use]
    pub fn compile_with_quilc(mut self, compile: bool) -> Self {
        self.compile_with_quilc = compile;
        self
    }

    /// If set, the value will override the default compiler options
    #[must_use]
    pub fn compiler_options(mut self, options: CompilerOpts) -> Self {
        self.compiler_options = options;
        self
    }

    fn get_readouts(&self) -> &[Cow<'_, str>] {
        return self
            .readout_memory_region_names
            .as_ref()
            .map_or(&[Cow::Borrowed("ro")], Vec::as_slice);
    }

    /// Execute on a QVM which must be available at the configured URL (default <http://localhost:5000>).
    ///
    /// # Warning
    ///
    /// This function uses [`tokio::task::spawn_blocking`] internally. See the docs for that function
    /// to avoid blocking shutdown of the runtime.
    ///
    /// # Returns
    ///
    /// An [`ExecutionResult`].
    ///
    /// # Errors
    ///
    /// See [`Error`].
    pub async fn execute_on_qvm(&mut self) -> ExecutionResult {
        #[cfg(feature = "tracing")]
        tracing::debug!(
            num_shots = %self.shots,
            "running Executable on QVM",
        );

        let client = self.get_client().await?;

        let qvm = if let Some(qvm) = self.qvm.take() {
            qvm
        } else {
            qvm::Execution::new(&self.quil)?
        };
        let result = qvm
<<<<<<< HEAD
            .run(
                self.shots,
                self.get_readouts()
                    .iter()
                    .map(|address| (address.to_string(), AddressRequest::IncludeAll))
                    .collect(),
                &self.params,
                &config,
            )
=======
            .run(self.shots, self.get_readouts(), &self.params, &client)
>>>>>>> 9037498f
            .await;
        self.qvm = Some(qvm);
        result
            .map_err(Error::from)
            .map(|registers| execution_data::ExecutionData {
                result_data: ResultData::Qvm(registers),
                duration: None,
            })
    }

    /// Load `self.client` if not yet loaded, then return a reference to it.
    async fn get_client(&mut self) -> Result<Arc<Qcs>, Error> {
        if let Some(client) = &self.client {
            Ok(client.clone())
        } else {
            let client = Arc::new(Qcs::load().await);
            self.client = Some(client.clone());
            Ok(client)
        }
    }
}

impl<'execution> Executable<'_, 'execution> {
    /// Remove and return `self.qpu` if it's set and still valid. Otherwise, create a new one.
    async fn qpu_for_id<S>(&mut self, id: S) -> Result<qpu::Execution<'execution>, Error>
    where
        S: Into<Cow<'execution, str>>,
    {
        let id = id.into();
        if let Some(qpu) = self.qpu.take() {
            if qpu.quantum_processor_id == id.as_ref() && qpu.shots == self.shots {
                return Ok(qpu);
            }
        }
        qpu::Execution::new(
            self.quil.clone(),
            self.shots,
            id,
            self.get_client().await?,
            self.compile_with_quilc,
            self.compiler_options,
        )
        .await
        .map_err(Error::from)
    }

    /// Compile the program and execute it on a QPU, waiting for results.
    ///
    /// # Arguments
    /// 1. `quantum_processor_id`: The name of the QPU to run on. This parameter affects the
    ///     lifetime of the [`Executable`]. The [`Executable`] will only live as long as the last
    ///     parameter passed into this function.
    ///
    /// # Warning
    ///
    /// This function uses [`tokio::task::spawn_blocking`] internally. See the docs for that function
    /// to avoid blocking shutdown of the runtime.
    ///
    /// # Returns
    ///
    /// An [`ExecutionResult`].
    ///
    /// # Errors
    /// All errors are human readable by way of [`mod@thiserror`]. Some common errors are:
    ///
    /// 1. You are not authenticated for QCS
    /// 1. Your credentials don't have an active reservation for the QPU you requested
    /// 1. [quilc] was not running.
    /// 1. The `quil` that this [`Executable`] was constructed with was invalid.
    /// 1. Missing parameters that should be filled with [`Executable::with_parameter`]
    ///
    /// [quilc]: https://github.com/quil-lang/quilc
    pub async fn execute_on_qpu_with_endpoint<S>(
        &mut self,
        quantum_processor_id: S,
        endpoint_id: S,
        translation_options: Option<TranslationOptions>,
    ) -> ExecutionResult
    where
        S: Into<Cow<'execution, str>>,
    {
        let job_handle = self
            .submit_to_qpu_with_endpoint(quantum_processor_id, endpoint_id, translation_options)
            .await?;
        self.retrieve_results(job_handle).await
    }

    /// Compile the program and execute it on a QCS endpoint, waiting for results.
    ///
    /// # Arguments
    /// 1. `quantum_processor_id`: The name of the QPU to translate the program for on.
    ///     This parameter affects the lifetime of the [`Executable`].
    ///     The [`Executable`] will only live as long as the last parameter passed into this function.
    ///
    /// # Warning
    ///
    /// This function uses [`tokio::task::spawn_blocking`] internally. See the docs for that function
    /// to avoid blocking shutdown of the runtime.
    ///
    /// # Returns
    ///
    /// An [`ExecutionResult`].
    ///
    /// # Errors
    /// All errors are human readable by way of [`mod@thiserror`]. Some common errors are:
    ///
    /// 1. You are not authenticated for QCS
    /// 1. Your credentials don't have an active reservation for the QPU you requested
    /// 1. [quilc] was not running.
    /// 1. The `quil` that this [`Executable`] was constructed with was invalid.
    /// 1. Missing parameters that should be filled with [`Executable::with_parameter`]
    ///
    /// [quilc]: https://github.com/quil-lang/quilc
    pub async fn execute_on_qpu<S>(
        &mut self,
        quantum_processor_id: S,
        translation_options: Option<TranslationOptions>,
    ) -> ExecutionResult
    where
        S: Into<Cow<'execution, str>>,
    {
        let quantum_processor_id = quantum_processor_id.into();

        #[cfg(feature = "tracing")]
        tracing::debug!(
            num_shots = %self.shots,
            %quantum_processor_id,
            "running Executable on QPU",
        );

        let job_handle = self
            .submit_to_qpu(quantum_processor_id, translation_options)
            .await?;
        self.retrieve_results(job_handle).await
    }

    /// Compile and submit the program to a QPU, but do not wait for execution to complete.
    ///
    /// Call [`Executable::retrieve_results`] to wait for execution to complete and retrieve the
    /// results.
    ///
    /// # Errors
    ///
    /// See [`Executable::execute_on_qpu`].
    pub async fn submit_to_qpu<S>(
        &mut self,
        quantum_processor_id: S,
        translation_options: Option<TranslationOptions>,
    ) -> Result<JobHandle<'execution>, Error>
    where
        S: Into<Cow<'execution, str>>,
    {
        let quantum_processor_id = quantum_processor_id.into();

        #[cfg(feature = "tracing")]
        tracing::debug!(
            num_shots = %self.shots,
            %quantum_processor_id,
            "submitting Executable to QPU",
        );

        let job_handle = self
            .qpu_for_id(quantum_processor_id)
            .await?
            .submit(&self.params, translation_options)
            .await?;
        Ok(job_handle)
    }

    /// Compile and submit the program to a QCS endpoint, but do not wait for execution to complete.
    ///
    /// Call [`Executable::retrieve_results`] to wait for execution to complete and retrieve the
    /// results.
    ///
    /// # Errors
    ///
    /// See [`Executable::execute_on_qpu`].
    pub async fn submit_to_qpu_with_endpoint<S>(
        &mut self,
        quantum_processor_id: S,
        endpoint_id: S,
        translation_options: Option<TranslationOptions>,
    ) -> Result<JobHandle<'execution>, Error>
    where
        S: Into<Cow<'execution, str>>,
    {
        let job_handle = self
            .qpu_for_id(quantum_processor_id)
            .await?
            .submit_to_endpoint_id(&self.params, endpoint_id.into(), translation_options)
            .await?;
        Ok(job_handle)
    }

    /// Wait for the results of a job submitted via [`Executable::submit_to_qpu`] to complete.
    ///
    /// # Errors
    ///
    /// See [`Executable::execute_on_qpu`].
    pub async fn retrieve_results(&mut self, job_handle: JobHandle<'execution>) -> ExecutionResult {
        let quantum_processor_id = job_handle.quantum_processor_id.to_string();
        let qpu = self.qpu_for_id(quantum_processor_id).await?;
        qpu.retrieve_results(job_handle).await.map_err(Error::from)
    }
}

/// The possible errors which can be returned by [`Executable::execute_on_qpu`] and
/// [`Executable::execute_on_qvm`]..
#[derive(Debug, thiserror::Error)]
pub enum Error {
    /// Communicating with QCS requires appropriate settings and secrets files. By default, these
    /// should be `$HOME/.qcs/settings.toml` and `$HOME/.qcs/secrets.toml`, though those files can
    /// be overridden by setting the `QCS_SETTINGS_FILE_PATH` and `QCS_SECRETS_FILE_PATH`
    /// environment variables.
    ///
    /// This error can occur when one of those files is required but missing or there is a problem
    /// with the contents of those files.
    #[error("There was a problem related to your QCS settings: {0}")]
    Settings(String),
    /// This error occurs when the SDK was unable to authenticate a request to QCS. This could mean
    /// that your credentials are invalid or expired, or that you do not have access to the requested
    /// QPU.
    #[error("Could not authenticate a request to QCS for the requested QPU.")]
    Authentication,
    /// The requested QPU was not found. Either the QPU does not exist or you do not have access to it.
    #[error("The requested QPU was not found.")]
    QpuNotFound,
    /// This happens when the QPU is down for maintenance and not accepting new jobs. If you receive
    /// this error, internal compilation caches will have been cleared as programs should be recompiled
    /// with new settings after a maintenance window. If you are mid-experiment, you might want to
    /// start over.
    #[error("QPU currently unavailable, retry after {} seconds", .0.as_secs())]
    QpuUnavailable(Duration),
    /// Indicates a problem connecting to an external service. Check your network connection and
    /// ensure that any required local services (e.g., `qvm` or `quilc`) are running.
    #[error("Error connecting to service {0:?}")]
    Connection(Service),
    /// There was some problem with the provided Quil program. This could be a syntax error with
    /// quil, providing Quil-T to `quilc` or `qvm` (which is not supported), or forgetting to set
    /// some parameters.
    #[error("There was a problem with the Quil program: {0}")]
    Quil(#[from] ProgramError<Program>),
    /// There was a problem when compiling the Quil program.
    #[error("There was a problem compiling the Quil program: {0}")]
    Compilation(String),
    /// There was a problem when translating the Quil program.
    #[error("There was a problem translating the Quil program: {0}")]
    Translation(String),
    /// There was a problem when rewriting parameter arithmetic in the Quil program.
    #[error("There was a problem rewriting parameter arithmetic in the Quil program: {0}")]
    RewriteArithmetic(#[from] rewrite_arithmetic::Error),
    /// There was a problem when substituting parameters in the Quil program.
    #[error("There was a problem substituting parameters in the Quil program: {0}")]
    Substitution(String),
    /// The Quil program is missing readout sources.
    #[error("The Quil program is missing readout sources")]
    MissingRoSources,
    /// This error returns when a runtime check that _should_ always pass fails. This most likely
    /// indicates a bug in the SDK and should be reported to
    /// [GitHub](https://github.com/rigetti/qcs-sdk-rust/issues),
    #[error("An unexpected error occurred, please open an issue on GitHub: {0:?}")]
    Unexpected(String),
    /// Occurs when [`Executable::retrieve_results`] is called with an invalid [`JobHandle`].
    /// Calling functions on [`Executable`] between [`Executable::submit_to_qpu`] and
    /// [`Executable::retrieve_results`] can invalidate the handle.
    #[error("The job handle was not valid")]
    InvalidJobHandle,
    /// Occurs when failing to construct a [`Qcs`] client.
    #[error("The QCS client configuration failed to load")]
    QcsConfigLoadFailure(#[from] LoadError),
}

#[derive(Debug, Copy, Clone, Eq, PartialEq)]
/// The external services that this SDK may connect to. Used to differentiate between networking
/// issues in [`Error::Connection`].
pub enum Service {
    /// The open source [`quilc`](https://github.com/quil-lang/quilc) compiler.
    ///
    /// This compiler must be running before calling [`Executable::execute_on_qpu`] unless the
    /// [`Executable::compile_with_quilc`] option is set to `false`. By default, it's assumed that
    /// this is running on `tcp://localhost:5555`, but this can be overridden via
    /// `[profiles.<profile_name>.applications.pyquil.quilc_url]` in your `.qcs/settings.toml` file.
    Quilc,
    /// The open source [`qvm`](https://github.com/quil-lang/qvm) simulator.
    ///
    /// This simulator must be running before calling [`Executable::execute_on_qvm`]. By default,
    /// it's assumed that this is running on `http://localhost:5000`, but this can be overridden via
    /// `[profiles.<profile_name>.applications.pyquil.qvm_url]` in your `.qcs/settings.toml` file.
    Qvm,
    /// The connection to [`QCS`](https://docs.rigetti.com/qcs/), the API for authentication,
    /// QPU lookup, and translation.
    ///
    /// You should be able to reach this service as long as you have a connection to the internet.
    Qcs,
    /// The connection to the QPU itself. You can only connect to the QPU from an authorized network
    /// (like QCS JupyterLab).
    Qpu,
}

impl From<ExecutionError> for Error {
    fn from(err: ExecutionError) -> Self {
        match err {
            ExecutionError::Unexpected(inner) => Self::Unexpected(format!("{inner:?}")),
            ExecutionError::Quilc { .. } => Self::Connection(Service::Quilc),
            ExecutionError::QcsClient(v) => Self::Unexpected(format!("{v:?}")),
            ExecutionError::IsaError(v) => Self::Unexpected(format!("{v:?}")),
            ExecutionError::ReadoutParse(v) => Self::Unexpected(format!("{v:?}")),
            ExecutionError::Quil(e) => Self::Quil(e),
            ExecutionError::Compilation { details } => Self::Compilation(details),
            ExecutionError::RewriteArithmetic(e) => Self::RewriteArithmetic(e),
            ExecutionError::Substitution(message) => Self::Substitution(message),
        }
    }
}

impl From<qvm::Error> for Error {
    fn from(err: qvm::Error) -> Self {
        match err {
            qvm::Error::QvmCommunication { .. } => Self::Connection(Service::Qvm),
            qvm::Error::Parsing(_)
            | qvm::Error::ShotsMustBePositive
            | qvm::Error::RegionSizeMismatch { .. }
            | qvm::Error::RegionNotFound { .. }
            | qvm::Error::Qvm { .. } => Self::Compilation(format!("{err}")),
        }
    }
}

/// The result of calling [`Executable::submit_to_qpu`]. Represents a quantum program running on
/// a QPU. Can be passed to [`Executable::retrieve_results`] to retrieve the results of the job.
#[derive(Debug, Clone, PartialEq, Eq)]
pub struct JobHandle<'executable> {
    job_id: JobId,
    quantum_processor_id: Cow<'executable, str>,
    endpoint_id: Option<Cow<'executable, str>>,
    readout_map: HashMap<String, String>,
}

impl<'a> JobHandle<'a> {
    #[must_use]
    pub(crate) fn new<S>(
        job_id: JobId,
        quantum_processor_id: S,
        endpoint_id: Option<S>,
        readout_map: HashMap<String, String>,
    ) -> Self
    where
        S: Into<Cow<'a, str>>,
    {
        Self {
            job_id,
            quantum_processor_id: quantum_processor_id.into(),
            endpoint_id: endpoint_id.map(Into::into),
            readout_map,
        }
    }

    /// The string representation of the QCS Job ID. Useful for debugging.
    #[must_use]
    pub fn job_id(&self) -> JobId {
        self.job_id.clone()
    }

    /// The execution target of the QCS Job, either the quantum processor or an expicit endpoint.
    #[must_use]
    pub fn job_target(&self) -> JobTarget {
        self.endpoint_id.as_ref().map_or_else(
            || JobTarget::QuantumProcessorId(self.quantum_processor_id.to_string()),
            |endpoint_id| JobTarget::EndpointId(endpoint_id.to_string()),
        )
    }

    /// The readout map from source readout memory locations to the
    /// filter pipeline node which publishes the data.
    #[must_use]
    pub fn readout_map(&self) -> &HashMap<String, String> {
        &self.readout_map
    }
}

#[cfg(test)]
mod describe_get_config {
    #[cfg(feature = "manual-tests")]
    use crate::client::Qcs;
    #[cfg(feature = "manual-tests")]
    use qcs_api_client_openapi::common::ClientConfiguration;

    use crate::Executable;

    #[tokio::test]
    async fn it_resizes_params_dynamically() {
        let mut exe = Executable::from_quil("");
        let foo_len = |exe: &mut Executable<'_, '_>| exe.params.get("foo").unwrap().len();

        exe.with_parameter("foo", 0, 0.0);
        assert_eq!(foo_len(&mut exe), 1);

        exe.with_parameter("foo", 10, 10.0);
        assert_eq!(foo_len(&mut exe), 11);
    }

    #[tokio::test]
    #[cfg(feature = "manual-tests")]
    async fn it_returns_cached_values() {
        let config = ClientConfiguration::builder()
            .set_quilc_url(String::from("test"))
            .build()
            .unwrap();
        let client = Qcs::with_config(config.clone());
        let mut exe = Executable::from_quil("").with_client(client);
        let gotten = exe.get_client().await.unwrap_or_default();
        assert_eq!(gotten.as_ref().get_config().quilc_url(), config.quilc_url());
    }
}

#[cfg(test)]
#[cfg(feature = "manual-tests")]
mod describe_qpu_for_id {
<<<<<<< HEAD
    use std::num::NonZeroU16;
    use std::sync::Arc;

    use qcs_api_client_common::ClientConfiguration;

=======
>>>>>>> 9037498f
    use crate::compiler::quilc::CompilerOpts;
    use crate::qpu;
    use crate::{client::Qcs, Executable};

    #[tokio::test]
    async fn it_refreshes_auth_token() {
        // Default config has no auth, so it should try to refresh
        let mut exe = Executable::from_quil("").with_client(Qcs::default());
        let result = exe.qpu_for_id("blah").await;
        let Err(err) = result else {
            panic!("Expected an error!");
        };
        let result_string = format!("{err:?}");
        assert!(result_string.contains("refresh_token"));
    }

    #[tokio::test]
    async fn it_loads_cached_version() {
        let mut exe = Executable::from_quil("");
        let shots = NonZeroU16::new(17).expect("value is non-zero");
        exe.shots = shots;
        exe.qpu = Some(
            qpu::Execution::new(
                "".into(),
                shots,
                "Aspen-M-3".into(),
                exe.get_client().await.expect("should have client"),
                exe.compile_with_quilc,
                CompilerOpts::default(),
            )
            .await
            .unwrap(),
        );
        // Load config with no credentials to prevent creating a new Execution if it tries
        let mut exe = exe.with_client(Qcs::default());

        assert!(exe.qpu_for_id("Aspen-M-3").await.is_ok());
    }

    #[tokio::test]
    async fn it_creates_new_after_shot_change() {
        let original_shots = NonZeroU16::new(23).expect("value is non-zero");
        let mut exe = Executable::from_quil("").with_shots(original_shots);
        let qpu = exe.qpu_for_id("Aspen-9").await.unwrap();

        assert_eq!(qpu.shots, original_shots);

        // Cache so we can verify cache is not used.
        exe.qpu = Some(qpu);
        let new_shots = NonZeroU16::new(32).expect("value is non-zero");
        exe = exe.with_shots(new_shots);
        let qpu = exe.qpu_for_id("Aspen-9").await.unwrap();

        assert_eq!(qpu.shots, new_shots);
    }

    #[tokio::test]
    async fn it_creates_new_for_new_qpu_id() {
        let mut exe = Executable::from_quil("");
        let qpu = exe.qpu_for_id("Aspen-9").await.unwrap();

        assert_eq!(qpu.quantum_processor_id, "Aspen-9");

        // Cache so we can verify cache is not used.
        exe.qpu = Some(qpu);
        // Load config with no credentials to prevent creating the new Execution (which would fail anyway)
        let mut exe = exe.with_client(Qcs::default());
        let result = exe.qpu_for_id("Aspen-8").await;

        assert!(matches!(result, Err(_)));
        assert!(matches!(exe.qpu, None));
    }
}<|MERGE_RESOLUTION|>--- conflicted
+++ resolved
@@ -42,12 +42,8 @@
 ///
 /// #[tokio::main]
 /// async fn main() {
-<<<<<<< HEAD
 ///     use std::num::NonZeroU16;
-///     let mut result = Executable::from_quil(PROGRAM).with_config(ClientConfiguration::default()).with_shots(NonZeroU16::new(4).unwrap()).execute_on_qvm().await.unwrap();
-=======
-///     let mut result = Executable::from_quil(PROGRAM).with_client(Qcs::default()).with_shots(4).execute_on_qvm().await.unwrap();
->>>>>>> 9037498f
+///     let mut result = Executable::from_quil(PROGRAM).with_client(Qcs::default()).with_shots(NonZeroU16::new(4).unwrap()).execute_on_qvm().await.unwrap();
 ///     // "ro" is the only source read from by default if you don't specify a .read_from()
 ///
 ///     // We first convert the readout data to a [`RegisterMap`] to get a mapping of registers
@@ -357,7 +353,6 @@
             qvm::Execution::new(&self.quil)?
         };
         let result = qvm
-<<<<<<< HEAD
             .run(
                 self.shots,
                 self.get_readouts()
@@ -365,11 +360,8 @@
                     .map(|address| (address.to_string(), AddressRequest::IncludeAll))
                     .collect(),
                 &self.params,
-                &config,
+                &client,
             )
-=======
-            .run(self.shots, self.get_readouts(), &self.params, &client)
->>>>>>> 9037498f
             .await;
         self.qvm = Some(qvm);
         result
@@ -788,14 +780,8 @@
 #[cfg(test)]
 #[cfg(feature = "manual-tests")]
 mod describe_qpu_for_id {
-<<<<<<< HEAD
     use std::num::NonZeroU16;
-    use std::sync::Arc;
-
-    use qcs_api_client_common::ClientConfiguration;
-
-=======
->>>>>>> 9037498f
+
     use crate::compiler::quilc::CompilerOpts;
     use crate::qpu;
     use crate::{client::Qcs, Executable};
