--- conflicted
+++ resolved
@@ -175,13 +175,8 @@
         "executing program on QVM"
     );
     let program = apply_parameters_to_program(program, params)?;
-<<<<<<< HEAD
     let request = http::MultishotRequest::new(
-        program.to_string(),
-=======
-    let request = api::MultishotRequest::new(
         program.to_quil()?,
->>>>>>> 55f28f7d
         shots,
         addresses,
         measurement_noise,
