--- conflicted
+++ resolved
@@ -303,35 +303,21 @@
         .result
         .ok_or_else(|| GrpcClientError::ResponseEmpty("Job Execution Results".into()))
         .map_err(QpuApiError::from)
-<<<<<<< HEAD
-        .and_then(|result| {
-            match controller_job_execution_result::Status::try_from(result.status)
-                .map_err(|e| QpuApiError::StatusCodeDecode(e.to_string()))?
-            {
-                controller_job_execution_result::Status::Success => Ok(result),
-                status => Err(QpuApiError::JobExecutionFailed {
-=======
         .and_then(
             |result| match controller_job_execution_result::Status::try_from(result.status) {
                 Ok(controller_job_execution_result::Status::Success) => Ok(result),
                 Ok(status) => Err(QpuApiError::JobExecutionFailed {
->>>>>>> d47bde37
                     status: status.as_str_name().to_string(),
                     message: result
                         .status_message
                         .unwrap_or("No message provided.".to_string()),
                 }),
-<<<<<<< HEAD
-            }
-        })
-=======
                 Err(s) => Err(QpuApiError::InvalidJobStatus {
                     status: result.status,
                     message: s.to_string(),
                 }),
             },
         )
->>>>>>> d47bde37
 }
 
 /// Options available when connecting to a QPU.
@@ -734,13 +720,10 @@
         /// The message associated with the failed job.
         message: String,
     },
-
-<<<<<<< HEAD
     /// Error that can occur when the gRPC status code could not be decoded.
     #[error("The status code could not be decoded: {0}")]
     StatusCodeDecode(String), // TODO: This error is in prost. Should we really use that as a dep
-                              // just for the error type?
-=======
+    // just for the error type?
     /// Error that can occur if a numeric status identifier cannot be converted
     /// into a known status type.
     #[error("The request returned an invalid status: {status}. {message}")]
@@ -751,5 +734,4 @@
         /// identifier into a known status type.
         message: String,
     },
->>>>>>> d47bde37
 }