--- conflicted
+++ resolved
@@ -125,19 +125,8 @@
         let program = if compile_with_quilc {
             trace!("Converting to Native Quil");
             let client = client.clone();
-<<<<<<< HEAD
-            // TODO Support protoquil optional
-            spawn_blocking(move || quilc::compile_program(&quil, target_device, None, &client))
-                .await
-                .map_err(|source| {
-                    Error::Unexpected(Unexpected::TaskError {
-                        task_name: "quilc",
-                        source,
-                    })
-                })??
-=======
             spawn_blocking(move || {
-                quilc::compile_program(&quil, target_device, &client, compiler_options)
+                quilc::compile_program(&quil, target_device, None, &client, compiler_options)
             })
             .await
             .map_err(|source| {
@@ -146,7 +135,6 @@
                     source,
                 })
             })??
->>>>>>> 4077b843
         } else {
             trace!("Skipping conversion to Native Quil");
             quil.parse().map_err(Error::Quil)?
