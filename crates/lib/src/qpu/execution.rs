--- conflicted
+++ resolved
@@ -5,13 +5,9 @@
 use std::sync::Arc;
 use std::time::Duration;
 
-<<<<<<< HEAD
 use log::trace;
-=======
-use log::{trace, warn};
 use quil_rs::program::ProgramError;
 use quil_rs::Program;
->>>>>>> 93ef88a1
 use tokio::task::{spawn_blocking, JoinError};
 
 use crate::executable::Parameters;
@@ -45,31 +41,18 @@
     Unexpected(#[from] Unexpected),
     #[error("Problem communicating with quilc at {uri}: {details}")]
     Quilc { uri: String, details: String },
-<<<<<<< HEAD
     #[error("Problem using QCS API: {0}")]
     QcsClient(#[from] ClientGrpcError),
     #[error("Problem fetching ISA: {0}")]
     IsaError(#[from] IsaError),
     #[error("Problem parsing memory readout: {0}")]
     ReadoutParse(#[from] MemoryReferenceParseError),
-=======
     #[error("Problem when compiling program: {details}")]
     Compilation { details: String },
     #[error("Program when translating the program: {0}")]
-    Translation(String),
-    #[error("Program when rewriting arithmetic: {0}")]
     RewriteArithmetic(#[from] rewrite_arithmetic::Error),
     #[error("Program when getting substitutions for program: {0}")]
     Substitution(String),
-    #[error(
-        "Program is missing readout sources: did you forget to include a MEASURE instruction?"
-    )]
-    MissingRoSources,
-    #[error(
-        "The program must first be submitted through the same Executable before retrieving results"
-    )]
-    ProgramNotSubmitted,
->>>>>>> 93ef88a1
 }
 
 impl From<quilc::Error> for Error {
@@ -80,29 +63,10 @@
                 uri,
                 details: format!("{:?}", details),
             },
-<<<<<<< HEAD
-            quilc::Error::QuilcCompilation(details) | quilc::Error::Parse(details) => {
-                Self::Quil(details)
-=======
             quilc::Error::QuilcCompilation(details) => Self::Compilation { details },
-        }
-    }
-}
-
-impl From<engagement::Error> for Error {
-    fn from(source: engagement::Error) -> Self {
-        match source {
-            engagement::Error::QuantumProcessorUnavailable(duration) => {
-                Self::QpuUnavailable(duration)
-            }
-            engagement::Error::Unauthorized => Self::Unauthorized,
-            engagement::Error::Connection(_) => Self::QcsCommunication,
-            engagement::Error::Schema(_)
-            | engagement::Error::Unknown(_)
-            | engagement::Error::Internal(_) => {
-                Self::Unexpected(Unexpected::Qcs(format!("{:?}", source)))
->>>>>>> 93ef88a1
-            }
+            quilc::Error::Parse(details) => Self::Compilation {
+                details: details.to_string(),
+            },
         }
     }
 }
@@ -117,55 +81,6 @@
     },
     #[error("Problem converting QCS ISA to quilc ISA")]
     Isa(String),
-<<<<<<< HEAD
-=======
-    #[error("Problem understanding QCS")]
-    Qcs(String),
-    #[error("Unknown error")]
-    Other(String),
-}
-
-impl From<IsaError> for Error {
-    fn from(source: IsaError) -> Self {
-        match source {
-            IsaError::QpuNotFound => Self::QpuNotFound,
-            IsaError::Unauthorized => Self::Unauthorized,
-            IsaError::QcsError(source) => {
-                Self::Unexpected(Unexpected::Qcs(format!("{:?}", source)))
-            }
-            IsaError::QcsCommunicationError(_) => Self::QcsCommunication,
-        }
-    }
-}
-
-impl From<TranslationError> for Error {
-    fn from(source: TranslationError) -> Self {
-        match source {
-            TranslationError::ProgramIssue(inner) => Self::Translation(format!("{:?}", inner)),
-            TranslationError::Connection(_) => Self::QcsCommunication,
-            TranslationError::Serialization(inner) => {
-                Self::Unexpected(Unexpected::Qcs(format!("{:?}", inner)))
-            }
-            TranslationError::Unknown(inner) => {
-                Self::Unexpected(Unexpected::Qcs(format!("{:?}", inner)))
-            }
-            TranslationError::Unauthorized => Self::Unauthorized,
-        }
-    }
-}
-
-impl From<DecodeError> for Error {
-    fn from(source: DecodeError) -> Self {
-        Self::Unexpected(Unexpected::Qcs(format!("{:?}", source)))
-    }
-}
-
-struct Qcs {
-    /// A mapping of the register name declared in a program to the list of corresponding Buffer names
-    buffer_names: HashMap<Box<str>, Vec<String>>,
-    rpcq_client: Mutex<Client>,
-    executable: String,
->>>>>>> 93ef88a1
 }
 
 impl<'a> Execution<'a> {
@@ -274,46 +189,6 @@
         })
     }
 
-<<<<<<< HEAD
-=======
-    /// Take or create a [`Qcs`] for this [`Execution`]. This fetches / updates engagements, builds
-    /// the executable, and prepares (from the executable) the mapping of returned values into what
-    /// the user expects to see.
-    async fn refresh_qcs(
-        &mut self,
-        readouts: &[&str],
-        config: &Configuration,
-    ) -> Result<Arc<Qcs>, Error> {
-        if let Some(qcs) = &self.qcs {
-            return Ok(qcs.clone());
-        }
-
-        let response = build_executable(
-            self.program.to_string(),
-            self.shots,
-            self.quantum_processor_id,
-            config,
-        )
-        .await?;
-        let ro_sources = response.ro_sources.ok_or(Error::MissingRoSources)?;
-        let buffer_names = organize_ro_sources(ro_sources, readouts)?;
-        let engagement = engagement::get(String::from(self.quantum_processor_id), config).await?;
-        let rpcq_client = Client::try_from(&engagement)
-            .map_err(|e| {
-                warn!("Unable to connect to QPU via RPCQ: {:?}", e);
-                Error::QcsCommunication
-            })
-            .map(Mutex::new)?;
-        let qcs = Arc::new(Qcs {
-            buffer_names,
-            rpcq_client,
-            executable: response.program,
-        });
-        self.qcs = Some(qcs.clone());
-        Ok(qcs)
-    }
-
->>>>>>> 93ef88a1
     /// Take the user-provided map of [`Parameters`] and produce the map of substitutions which
     /// should be given to QCS with the executable.
     ///
