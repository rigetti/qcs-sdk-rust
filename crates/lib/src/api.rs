//! This module provides convenience functions to handle compilation,
//! translation, parameter arithmetic rewriting, and results collection.

use std::{collections::HashMap, str::FromStr, time::Duration};

use num::Complex;
use qcs_api_client_grpc::{
    models::controller::{readout_values, ControllerJobExecutionResult},
    services::controller::{
        get_controller_job_results_request::Target, GetControllerJobResultsRequest,
    },
};
use qcs_api_client_openapi::apis::{quantum_processors_api, Error as OpenAPIError};
use quil_rs::expression::Expression;
use quil_rs::{program::ProgramError, Program};
use serde::Serialize;
use tokio::time::error::Elapsed;

use crate::qpu::{
    self,
    client::{GrpcClientError, Qcs},
    quilc::{self, CompilerOpts, TargetDevice},
    rewrite_arithmetic::{self, Substitutions},
    runner,
    translation::{self, EncryptedTranslationResult},
    IsaError,
};

/// TODO: make configurable at the client level.
/// <https://github.com/rigetti/qcs-sdk-rust/issues/239>
static DEFAULT_HTTP_API_TIMEOUT: Duration = Duration::from_secs(10);

/// Uses quilc to convert a Quil program to native Quil
pub fn compile(
    quil: &str,
    target: TargetDevice,
    protoquil: Option<bool>,
    client: &Qcs,
<<<<<<< HEAD
) -> Result<String, Box<dyn std::error::Error>> {
    quilc::compile_program(quil, target, protoquil, client)
=======
    options: CompilerOpts,
) -> Result<String, Box<dyn std::error::Error + Send + Sync + 'static>> {
    quilc::compile_program(quil, target, client, options)
>>>>>>> 4077b843
        .map_err(Into::into)
        .map(|p| p.to_string(true))
}

/// Gets the quilc version
pub fn get_quilc_version(
    client: &Qcs,
) -> Result<String, Box<dyn std::error::Error + Send + Sync + 'static>> {
    quilc::get_version_info(client).map_err(Into::into)
}

/// Collection of errors that can result from rewriting arithmetic.
#[derive(thiserror::Error, Debug)]
pub enum RewriteArithmeticError {
    /// The Quil program could not be parsed.
    #[error("Could not parse program: {0}")]
    Program(#[from] ProgramError<Program>),
    /// Parameteric arithmetic in the Quil program could not be rewritten.
    #[error("Could not rewrite arithmetic: {0}")]
    Rewrite(#[from] rewrite_arithmetic::Error),
}

/// The result of a call to [`rewrite_arithmetic`] which provides the
/// information necessary to later patch-in memory values to a compiled program.
#[derive(Clone, Debug, Serialize)]
pub struct RewriteArithmeticResult {
    /// The rewritten program
    pub program: String,
    /// The expressions used to fill-in the `__SUBST` memory location. The
    /// expression index in this vec is the same as that in `__SUBST`.
    pub recalculation_table: Vec<String>,
}

/// Rewrite parametric arithmetic such that all gate parameters are only memory
/// references to newly declared memory location (`__SUBST`).
///
/// A "recalculation" table is provided which can be used to populate the memory
/// when needed (see `build_patch_values`).
///
/// # Errors
///
/// May return an error if the program fails to parse, or the parameter arithmetic
/// cannot be rewritten.
pub fn rewrite_arithmetic(
    native_quil: Program,
) -> Result<RewriteArithmeticResult, rewrite_arithmetic::Error> {
    let (program, subs) = qpu::rewrite_arithmetic::rewrite_arithmetic(native_quil)?;
    let recalculation_table = subs.into_iter().map(|expr| expr.to_string()).collect();

    Ok(RewriteArithmeticResult {
        program: program.to_string(true),
        recalculation_table,
    })
}

/// Errors that can happen during translation
#[derive(Debug, thiserror::Error)]
pub enum TranslationError {
    /// The program could not be translated
    #[error("Could not translate quil: {0}")]
    Translate(#[from] GrpcClientError),
    /// The result of translation could not be deserialized
    #[error("Could not serialize translation result: {0}")]
    Serialize(#[from] serde_json::Error),
}

/// The result of a call to [`translate`] which provides information about the
/// translated program.
#[derive(Clone, Debug, PartialEq, Eq, Default, Serialize)]
pub struct TranslationResult {
    /// The translated program.
    pub program: String,
    #[serde(skip_serializing_if = "Option::is_none")]
    /// The memory locations used for readout.
    pub ro_sources: Option<HashMap<String, String>>,
}

/// Translates a native Quil program into an executable
///
/// # Errors
///
/// Returns a [`translation::Error`] if translation fails.
pub async fn translate(
    native_quil: &str,
    shots: u16,
    quantum_processor_id: &str,
    client: &Qcs,
) -> Result<TranslationResult, TranslationError> {
    let EncryptedTranslationResult { job, readout_map } =
        translation::translate(quantum_processor_id, native_quil, shots.into(), client).await?;

    let program = serde_json::to_string(&job)?;

    Ok(TranslationResult {
        ro_sources: Some(readout_map),
        program,
    })
}

/// Submits an executable `program` to be run on the specified QPU
///
/// # Errors
///
/// May return an error if
/// * an engagement is not available
/// * an RPCQ client cannot be built
/// * the program cannot be submitted
#[allow(clippy::implicit_hasher)]
pub async fn submit(
    program: &str,
    patch_values: HashMap<String, Vec<f64>>,
    quantum_processor_id: &str,
    client: &Qcs,
) -> Result<String, SubmitError> {
    // Is there a better way to map these patch_values keys? This
    // negates the whole purpose of [`submit`] using `Box<str>`,
    // instead of `String` directly, which normally would decrease
    // copies _and_ require less space, since str can't be extended.
    let patch_values = patch_values
        .into_iter()
        .map(|(k, v)| (k.into_boxed_str(), v))
        .collect();

    let job = serde_json::from_str(program)?;
    let job_id = runner::submit(quantum_processor_id, job, &patch_values, client).await?;

    Ok(job_id.0)
}

/// Errors that may occur when submitting a program for execution
#[derive(Debug, thiserror::Error)]
pub enum SubmitError {
    /// Failed to fetch the desired ISA
    #[error("Failed to fetch ISA: {0}")]
    IsaError(#[from] IsaError),

    /// Failed a gRPC API call
    #[error("Failed a gRPC call: {0}")]
    GrpcError(#[from] GrpcClientError),

    /// Quilc compilation failed
    #[error("Failed quilc compilation: {0}")]
    QuilcError(#[from] quilc::Error),

    /// Job could not be deserialized
    #[error("Failed to deserialize job: {0}")]
    DeserializeError(#[from] serde_json::Error),
}

/// Evaluate the expressions in `recalculation_table` using the numeric values
/// provided in `memory`.
///
/// # Errors
#[allow(clippy::implicit_hasher)]
pub fn build_patch_values(
    recalculation_table: &[String],
    memory: &HashMap<Box<str>, Vec<f64>>,
) -> Result<HashMap<Box<str>, Vec<f64>>, String> {
    let substitutions: Substitutions = recalculation_table
        .iter()
        .map(|expr| Expression::from_str(expr))
        .collect::<Result<_, _>>()
        .map_err(|e| format!("Unable to interpret recalculation table: {e:?}"))?;
    rewrite_arithmetic::get_substitutions(&substitutions, memory)
}

/// Data from an individual register. Each variant contains a vector with the expected data type
/// where each value in the vector corresponds to a shot.
#[derive(Clone, Debug, PartialEq, Serialize)]
#[serde(untagged)] // Don't include the discriminant name in serialized output.
pub enum Register {
    /// A register of 64-bit floating point numbers
    F64(Vec<f64>),
    /// A register of 16-bit integers
    I16(Vec<i16>),
    /// A register of 32-bit integers
    I32(Vec<i32>),
    /// A register of 64-bit complex numbers
    Complex64(Vec<Complex<f32>>),
    /// A register of 8-bit integers (bytes)
    I8(Vec<i8>),
}

impl From<qpu::runner::Register> for Register {
    fn from(register: qpu::runner::Register) -> Self {
        match register {
            runner::Register::F64(f) => Register::F64(f),
            runner::Register::I16(i) => Register::I16(i),
            runner::Register::Complex32(c) => {
                Register::Complex64(c.iter().map(|c| Complex::<f32>::new(c.re, c.im)).collect())
            }
            runner::Register::I8(i) => Register::I8(i),
        }
    }
}

/// The execution readout data from a particular memory location.
#[derive(Clone, Debug, Serialize)]
pub struct ExecutionResult {
    shape: Vec<usize>,
    data: Register,
    dtype: String,
}

impl From<readout_values::Values> for ExecutionResult {
    fn from(values: readout_values::Values) -> Self {
        match values {
            readout_values::Values::ComplexValues(c) => Self {
                shape: vec![c.values.len(), 1],
                dtype: "complex".into(),
                data: Register::Complex64(
                    c.values
                        .iter()
                        .map(|c| {
                            Complex::<f32>::new(c.real.unwrap_or(0.0), c.imaginary.unwrap_or(0.0))
                        })
                        .collect(),
                ),
            },
            readout_values::Values::IntegerValues(i) => Self {
                shape: vec![i.values.len(), 1],
                dtype: "integer".into(),
                data: Register::I32(i.values),
            },
        }
    }
}

/// Execution readout data for all memory locations.
#[derive(Clone, Debug, Serialize)]
pub struct ExecutionResults {
    buffers: HashMap<String, ExecutionResult>,
    execution_duration_microseconds: Option<u64>,
}

impl From<ControllerJobExecutionResult> for ExecutionResults {
    fn from(result: ControllerJobExecutionResult) -> Self {
        let buffers = result
            .readout_values
            .into_iter()
            .filter_map(|(key, value)| {
                value
                    .values
                    .map(ExecutionResult::from)
                    .map(|result| (key, result))
            })
            .collect();

        Self {
            buffers,
            execution_duration_microseconds: result.execution_duration_microseconds,
        }
    }
}

/// Fetches results for the job
///
/// # Errors
///
/// May error if a [`gRPC`] client cannot be constructed, or a [`gRPC`]
/// call fails.
pub async fn retrieve_results(
    job_id: &str,
    quantum_processor_id: &str,
    client: &Qcs,
) -> Result<ExecutionResults, GrpcClientError> {
    let request = GetControllerJobResultsRequest {
        job_execution_id: Some(job_id.into()),
        target: Some(Target::QuantumProcessorId(quantum_processor_id.into())),
    };

    client
        .get_controller_client(quantum_processor_id)
        .await?
        .get_controller_job_results(request)
        .await?
        .into_inner()
        .result
        .map(ExecutionResults::from)
        .ok_or_else(|| GrpcClientError::ResponseEmpty("Controller Job Execution Results".into()))
}

/// API Errors encountered when trying to list available quantum processors.
#[derive(Debug, thiserror::Error)]
pub enum ListQuantumProcessorsError {
    /// Failed the http call
    #[error("Failed to list processors via API: {0}")]
    ApiError(#[from] OpenAPIError<quantum_processors_api::ListQuantumProcessorsError>),

    /// Pagination did not finish before timeout
    #[error("API pagination did not finish before timeout: {0:?}")]
    TimeoutError(#[from] Elapsed),
}

/// Query the QCS API for the names of all available quantum processors.
/// If `None`, the default `timeout` used is 10 seconds.
pub async fn list_quantum_processors(
    client: &Qcs,
    timeout: Option<Duration>,
) -> Result<Vec<String>, ListQuantumProcessorsError> {
    let timeout = timeout.unwrap_or(DEFAULT_HTTP_API_TIMEOUT);

    tokio::time::timeout(timeout, async move {
        let mut quantum_processors = vec![];
        let mut page_token = None;

        loop {
            let result = quantum_processors_api::list_quantum_processors(
                &client.get_openapi_client(),
                Some(100),
                page_token.as_deref(),
            )
            .await?;

            let mut data = result
                .quantum_processors
                .into_iter()
                .map(|qpu| qpu.id)
                .collect::<Vec<_>>();
            quantum_processors.append(&mut data);

            page_token = result.next_page_token;
            if page_token.is_none() {
                break;
            }
        }

        Ok(quantum_processors)
    })
    .await?
}<|MERGE_RESOLUTION|>--- conflicted
+++ resolved
@@ -36,14 +36,9 @@
     target: TargetDevice,
     protoquil: Option<bool>,
     client: &Qcs,
-<<<<<<< HEAD
-) -> Result<String, Box<dyn std::error::Error>> {
-    quilc::compile_program(quil, target, protoquil, client)
-=======
     options: CompilerOpts,
 ) -> Result<String, Box<dyn std::error::Error + Send + Sync + 'static>> {
-    quilc::compile_program(quil, target, client, options)
->>>>>>> 4077b843
+    quilc::compile_program(quil, target, protoquil, client, options)
         .map_err(Into::into)
         .map(|p| p.to_string(true))
 }
