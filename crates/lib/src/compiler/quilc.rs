//! This module provides bindings for compiling programs with the Quilc compiler.

use std::collections::HashMap;
use std::convert::TryFrom;
use std::str::FromStr;

use quil_rs::program::{Program, ProgramError};
use serde::{Deserialize, Deserializer, Serialize};

use qcs_api_client_openapi::models::InstructionSetArchitecture;

use super::isa::{self, Compiler};
use super::rpcq;

use crate::client::Qcs;

/// Number of seconds to wait before timing out.
pub const DEFAULT_COMPILER_TIMEOUT: f64 = 30.0;

/// Take in a Quil program and produce a "native quil" output from quilc
///
/// # Arguments
///
/// * `program`: The Quil program to compile.
/// * `isa`: The [`InstructionSetArchitecture`] of the targeted platform. Get this using
///     [`super::get_isa`].
/// * `timeout`: The number of seconds to wait before timing out. If not set, defaults to [`DEFAULT_COMPILER_TIMEOUT`].
///
/// returns: `eyre::Result<quil_rs::Program>`
///
/// # Errors
///
/// `eyre` is used to create human-readable error messages, since most of the errors are not
/// recoverable at runtime. This function can fail generally if the provided ISA cannot be converted
/// into a form that `quilc` recognizes, if `quilc` cannot be contacted, or if the program cannot
/// be converted by `quilc`.
#[cfg_attr(
    feature = "tracing",
    tracing::instrument(skip(client), level = "trace")
)]
pub fn compile_program(
    quil: &str,
    isa: TargetDevice,
    client: &Qcs,
    options: CompilerOpts,
) -> Result<CompilationResult, Error> {
    #[cfg(feature = "tracing")]
    tracing::debug!(compiler_options=?options, "compiling quil program with quilc",);

    let endpoint = client.get_config().quilc_url();
    let params = QuilcParams::new(quil, isa).with_protoquil(options.protoquil);
    let request =
        rpcq::RPCRequest::new("quil_to_native_quil", &params).with_timeout(options.timeout);
    let rpcq_client = rpcq::Client::new(endpoint)
        .map_err(|source| Error::from_quilc_error(endpoint.into(), source))?;
    match rpcq_client.run_request::<_, QuilToNativeQuilResponse>(&request) {
        Ok(response) => Ok(CompilationResult {
            program: Program::from_str(&response.quil).map_err(Error::Parse)?,
            native_quil_metadata: response.metadata,
        }),
        Err(source) => Err(Error::from_quilc_error(endpoint.into(), source)),
    }
}

/// The result of compiling a Quil program to native quil with `quilc`
#[derive(Clone, Debug, PartialEq)]
pub struct CompilationResult {
    /// The compiled program
    pub program: Program,
    /// Metadata about the compiled program
    pub native_quil_metadata: Option<NativeQuilMetadata>,
}

/// A set of options that determine the behavior of compiling programs with quilc
#[derive(Clone, Copy, Debug)]
pub struct CompilerOpts {
    /// The number of seconds to wait before timing out. If `None`, there is no timeout.
    timeout: Option<f64>,

    /// If the compiler should produce "protoquil" as output. If `None`, the default
    /// behavior configured in the compiler service is used.
    protoquil: Option<bool>,
}

/// Functions for building a [`CompilerOpts`] instance
impl CompilerOpts {
    /// Creates a new instance of [`CompilerOpts`] with zero values for each option.
    /// Consider using [`CompilerOpts::default()`] to create an instance with recommended defaults.
    #[must_use]
    pub fn new() -> Self {
        Self {
            timeout: None,
            protoquil: None,
        }
    }

    /// Set the number of seconds to wait before timing out. If set to None, the timeout is disabled.
    #[must_use]
    pub fn with_timeout(&mut self, seconds: Option<f64>) -> Self {
        self.timeout = seconds;
        *self
    }

    /// Set to control whether the compiler should produce "protoquil" as output.
    /// If `None`, the default behavior configured in the compiler service is used.
    #[must_use]
    pub fn with_protoquil(&mut self, protoquil: Option<bool>) -> Self {
        self.protoquil = protoquil;
        *self
    }
}

impl Default for CompilerOpts {
    /// Default compiler options
    /// * `timeout`: See [`DEFAULT_COMPILER_TIMEOUT`]
    fn default() -> Self {
        Self {
            timeout: Some(DEFAULT_COMPILER_TIMEOUT),
            protoquil: None,
        }
    }
}

/// Fetch the version information from the running Quilc compiler.
pub fn get_version_info(client: &Qcs) -> Result<String, Error> {
    #[cfg(feature = "tracing")]
    tracing::debug!("requesting quilc version information");

    let config = client.get_config();
    let endpoint = config.quilc_url();
    let binding: HashMap<String, String> = HashMap::new();
    let request = rpcq::RPCRequest::new("get_version_info", &binding);
    let rpcq_client = rpcq::Client::new(endpoint)
        .map_err(|source| Error::from_quilc_error(endpoint.into(), source))?;
    match rpcq_client.run_request::<_, QuilcVersionResponse>(&request) {
        Ok(response) => Ok(response.quilc),
        Err(source) => Err(Error::from_quilc_error(endpoint.into(), source)),
    }
}

/// Pauli Term
#[derive(Clone, Serialize, Deserialize, Debug, PartialEq, PartialOrd)]
#[serde(tag = "_type")]
pub struct PauliTerm {
    /// Qubit indices onto which the factors of the Pauli term are applied.
    pub indices: Vec<u64>,

    /// Ordered factors of the Pauli term.
    pub symbols: Vec<String>,
}

/// Request to conjugate a Pauli Term by a Clifford element.
#[derive(Clone, Serialize, Deserialize, Debug, PartialEq, PartialOrd)]
#[serde(tag = "_type")]
pub struct ConjugateByCliffordRequest {
    /// Pauli Term to conjugate.
    pub pauli: PauliTerm,

    /// Clifford element.
    pub clifford: String,
}

/// The "outer" request shape for a `conjugate_pauli_by_clifford` request.
#[derive(Clone, Serialize, Deserialize, Debug, PartialEq, PartialOrd)]
struct ConjugatePauliByCliffordRequest {
    #[serde(rename = "*args")]
    args: [ConjugateByCliffordRequest; 1],
}

impl From<ConjugateByCliffordRequest> for ConjugatePauliByCliffordRequest {
    fn from(value: ConjugateByCliffordRequest) -> Self {
        Self { args: [value] }
    }
}

/// Conjugate Pauli by Clifford response.
#[derive(Clone, Deserialize, Debug, PartialEq, PartialOrd)]
pub struct ConjugatePauliByCliffordResponse {
    /// Encoded global phase factor on the emitted Pauli.
    pub phase: i64,

    /// Description of the encoded Pauli.
    pub pauli: String,
}

/// Given a circuit that consists only of elements of the Clifford group,
/// return its action on a `PauliTerm`.
/// In particular, for Clifford ``C``, and Pauli ``P``, this returns the Pauli Term
/// representing ``CPC^{\dagger}``.
pub fn conjugate_pauli_by_clifford(
    client: &Qcs,
    request: ConjugateByCliffordRequest,
) -> Result<ConjugatePauliByCliffordResponse, Error> {
    #[cfg(feature = "tracing")]
    tracing::debug!("requesting quilc conjugate_pauli_by_clifford");

    let config = client.get_config();
    let endpoint = config.quilc_url();
    let request: ConjugatePauliByCliffordRequest = request.into();
    let request = rpcq::RPCRequest::new("conjugate_pauli_by_clifford", &request);
    let rpcq_client = rpcq::Client::new(endpoint)
        .map_err(|source| Error::from_quilc_error(endpoint.into(), source))?;
    match rpcq_client.run_request::<_, ConjugatePauliByCliffordResponse>(&request) {
        Ok(response) => Ok(response),
        Err(source) => Err(Error::from_quilc_error(endpoint.into(), source)),
    }
}

/// Request to generate a randomized benchmarking sequence.
#[derive(Clone, Serialize, Deserialize, Debug, PartialEq, PartialOrd)]
#[serde(tag = "_type")]
pub struct RandomizedBenchmarkingRequest {
    /// Depth of the benchmarking sequence.
    pub depth: u64,

    /// Number of qubits involved in the benchmarking sequence.
    pub qubits: u64,

    /// List of Quil programs, each describing a Clifford.
    pub gateset: Vec<String>,

    /// PRNG seed. Set this to guarantee repeatable results.
    pub seed: Option<u64>,

    /// Fixed Clifford, specified as a Quil string, to interleave through an RB sequence.
    pub interleaver: Option<String>,
}

/// The "outer" request shape for a `generate_rb_sequence` request.
#[derive(Clone, Serialize, Deserialize, Debug, PartialEq, PartialOrd)]
struct GenerateRandomizedBenchmarkingSequenceRequest {
    #[serde(rename = "*args")]
    args: [RandomizedBenchmarkingRequest; 1],
}

impl From<RandomizedBenchmarkingRequest> for GenerateRandomizedBenchmarkingSequenceRequest {
    fn from(value: RandomizedBenchmarkingRequest) -> Self {
        Self { args: [value] }
    }
}

/// Randomly generated benchmarking sequence response.
#[derive(Clone, Deserialize, Debug, PartialEq, PartialOrd)]
pub struct GenerateRandomizedBenchmarkingSequenceResponse {
    /// List of Cliffords, each expressed as a list of generator indices.
    pub sequence: Vec<Vec<i64>>,
}

/// Construct a randomized benchmarking experiment on the given qubits, decomposing into
/// gateset. If interleaver is not provided, the returned sequence will have the form
/// ```C_1 C_2 ... C_(depth-1) C_inv ,```
///
/// where each C is a Clifford element drawn from gateset, ``C_{< depth}`` are randomly selected,
/// and ``C_inv`` is selected so that the entire sequence composes to the identity.  If an
/// interleaver ``G`` (which must be a Clifford, and which will be decomposed into the native
/// gateset) is provided, then the sequence instead takes the form
/// ```C_1 G C_2 G ... C_(depth-1) G C_inv .```
pub fn generate_randomized_benchmarking_sequence(
    client: &Qcs,
    request: RandomizedBenchmarkingRequest,
) -> Result<GenerateRandomizedBenchmarkingSequenceResponse, Error> {
    #[cfg(feature = "tracing")]
    tracing::debug!("requesting quilc generate_randomized_benchmarking_sequence");

    let config = client.get_config();
    let endpoint = config.quilc_url();
    let request: GenerateRandomizedBenchmarkingSequenceRequest = request.into();
    let request = rpcq::RPCRequest::new("generate_rb_sequence", &request);
    let rpcq_client = rpcq::Client::new(endpoint)
        .map_err(|source| Error::from_quilc_error(endpoint.into(), source))?;
    match rpcq_client.run_request::<_, GenerateRandomizedBenchmarkingSequenceResponse>(&request) {
        Ok(response) => Ok(response),
        Err(source) => Err(Error::from_quilc_error(endpoint.into(), source)),
    }
}

/// All of the errors that can occur within this module.
#[derive(Debug, thiserror::Error)]
pub enum Error {
    /// An ISA-related error.
    #[error("Problem converting ISA to quilc format. This is a bug in this library or in QCS.")]
    Isa(#[from] isa::Error),
    /// An error when trying to connect to quilc.
    #[error("Problem connecting to quilc at {0}")]
    QuilcConnection(String, #[source] rpcq::Error),
    /// An error when trying to compile using quilc.
    #[error("Problem compiling quil program: {0}")]
    QuilcCompilation(String),
    /// An error when trying to parse the compiled program.
    #[error("Problem when trying to parse the compiled program: {0}")]
    Parse(ProgramError<Program>),
}

impl Error {
    fn from_quilc_error(quilc_uri: String, source: rpcq::Error) -> Self {
        match source {
            rpcq::Error::Response(message) => Error::QuilcCompilation(message),
            source => Error::QuilcConnection(quilc_uri, source),
        }
    }
}

/// The response from quilc for a `quil_to_native_quil` request.
#[derive(Clone, Deserialize, Debug, PartialEq, PartialOrd)]
struct QuilToNativeQuilResponse {
    /// The compiled program
    quil: String,
    /// Metadata about the compiled program
    #[serde(default)]
    metadata: Option<NativeQuilMetadata>,
}

#[allow(unused_qualifications)]
fn deserialize_none_as_default<'de, D, T>(deserializer: D) -> Result<T, D::Error>
where
    D: Deserializer<'de>,
    T: Deserialize<'de> + std::default::Default,
{
    let opt = Option::deserialize(deserializer)?;
    Ok(opt.unwrap_or_default())
}

/// Metadata about a program compiled to native quil.
#[derive(Clone, Deserialize, Serialize, Debug, PartialEq, PartialOrd)]
pub struct NativeQuilMetadata {
    /// Output qubit index relabeling due to SWAP insertion.
    #[serde(deserialize_with = "deserialize_none_as_default")]
    pub final_rewiring: Vec<u64>,
    /// Maximum number of successive gates in the native Quil program.
    pub gate_depth: Option<u64>,
    /// Total number of gates in the native Quil program.
    pub gate_volume: Option<u64>,
    /// Maximum number of two-qubit gates in the native Quil program.
    pub multiqubit_gate_depth: Option<u64>,
    /// Rough estimate of native quil program length in seconds.
    pub program_duration: Option<f64>,
    /// Rough estimate of fidelity of the native Quil program.
    pub program_fidelity: Option<f64>,
    /// Total number of swaps in the native Quil program.
    pub topological_swaps: Option<u64>,
    /// The estimated runtime of the program on a Rigetti QPU, in milliseconds. Available only for
    /// protoquil compliant programs.
    pub qpu_runtime_estimation: Option<f64>,
}

#[derive(Clone, Deserialize, Debug, Eq, PartialEq, Ord, PartialOrd)]
struct QuilcVersionResponse {
    quilc: String,
}

/// The top level params that get passed to quilc
#[derive(Serialize, Debug, Clone, PartialEq)]
struct QuilcParams {
    protoquil: Option<bool>,
    #[serde(rename = "*args")]
    args: [NativeQuilRequest; 1],
}

impl QuilcParams {
    fn new(quil: &str, isa: TargetDevice) -> Self {
        Self {
            protoquil: None,
            args: [NativeQuilRequest::new(quil, isa)],
        }
    }

    fn with_protoquil(self, protoquil: Option<bool>) -> Self {
        Self { protoquil, ..self }
    }
}

/// The expected request structure for sending Quil to quilc to be compiled
#[derive(Serialize, Debug, Clone, PartialEq)]
#[serde(tag = "_type")]
struct NativeQuilRequest {
    quil: String,
    target_device: TargetDevice,
}

impl NativeQuilRequest {
    fn new(quil: &str, target_device: TargetDevice) -> Self {
        Self {
            quil: String::from(quil),
            target_device,
        }
    }
}

/// Description of a device to compile for.
#[derive(Serialize, Deserialize, Debug, Clone, PartialEq)]
#[serde(tag = "_type")]
pub struct TargetDevice {
    isa: Compiler,
    specs: HashMap<String, String>,
}

impl TryFrom<InstructionSetArchitecture> for TargetDevice {
    type Error = Error;

    fn try_from(isa: InstructionSetArchitecture) -> Result<Self, Self::Error> {
        Ok(Self {
            isa: Compiler::try_from(isa)?,
            specs: HashMap::new(),
        })
    }
}

#[cfg(test)]
mod tests {
    use crate::qvm::api::AddressRequest;

    use super::*;
    use qcs_api_client_openapi::models::InstructionSetArchitecture;
    use regex::Regex;
    use std::{fs::File, num::NonZeroU16};

    const EXPECTED_H0_OUTPUT: &str = "MEASURE 0\n";

    fn aspen_9_isa() -> InstructionSetArchitecture {
        serde_json::from_reader(File::open("tests/aspen_9_isa.json").unwrap()).unwrap()
    }

    pub(crate) fn qvm_isa() -> InstructionSetArchitecture {
        serde_json::from_reader(File::open("tests/qvm_isa.json").unwrap()).unwrap()
    }

    #[tokio::test]
    async fn compare_native_quil_to_expected_output() {
        let output = compile_program(
            "MEASURE 0",
            TargetDevice::try_from(qvm_isa()).expect("Couldn't build target device from ISA"),
            &Qcs::load().await,
            CompilerOpts::default(),
        )
        .expect("Could not compile");
        assert_eq!(output.program.to_string(true), EXPECTED_H0_OUTPUT);
    }

    const BELL_STATE: &str = r##"DECLARE ro BIT[2]

H 0
CNOT 0 1

MEASURE 0 ro[0]
MEASURE 1 ro[1]
"##;

    #[tokio::test]
    async fn run_compiled_bell_state_on_qvm() {
        let client = Qcs::load().await;
        let output = compile_program(
            BELL_STATE,
            TargetDevice::try_from(aspen_9_isa()).expect("Couldn't build target device from ISA"),
            &client,
            CompilerOpts::default(),
        )
        .expect("Could not compile");
        let mut results = crate::qvm::Execution::new(&output.program.to_string(true))
            .unwrap()
<<<<<<< HEAD
            .run(
                NonZeroU16::new(10).expect("value is non-zero"),
                [("ro".to_string(), AddressRequest::IncludeAll)]
                    .iter()
                    .cloned()
                    .collect(),
                &HashMap::default(),
                &client.get_config(),
            )
=======
            .run(10, &[Cow::Borrowed("ro")], &HashMap::default(), &client)
>>>>>>> 9037498f
            .await
            .expect("Could not run program on QVM");
        for shot in results
            .memory
            .remove("ro")
            .expect("Did not receive ro buffer")
            .into_i8()
            .unwrap()
        {
            assert_eq!(shot.len(), 2);
            assert_eq!(shot[0], shot[1]);
        }
    }

    #[tokio::test]
    async fn test_compile_declare_only() {
        let client = Qcs::load().await;
        let output = compile_program(
            "DECLARE ro BIT[1]\n",
            TargetDevice::try_from(aspen_9_isa()).expect("Couldn't build target device from ISA"),
            &client,
            CompilerOpts::default(),
        )
        .expect("Should be able to compile");
        assert_eq!(output.program.to_string(true), "DECLARE ro BIT[1]\n");
        assert_ne!(output.native_quil_metadata, None);
    }

    #[tokio::test]
    async fn get_version_info_from_quilc() {
        let client = Qcs::load().await;
        let version = get_version_info(&client).expect("Should get version info from quilc");
        let semver_re = Regex::new(r"^([0-9]+)\.([0-9]+)\.([0-9]+)$").unwrap();
        assert!(semver_re.is_match(&version));
    }

    #[tokio::test]
    async fn test_conjugate_pauli_by_clifford() {
        let client = Qcs::load().await;
        let request = ConjugateByCliffordRequest {
            pauli: PauliTerm {
                indices: vec![0],
                symbols: vec!["X".into()],
            },
            clifford: "H 0".into(),
        };
        let response = conjugate_pauli_by_clifford(&client, request)
            .expect("Should conjugate pauli by clifford");

        assert_eq!(
            response,
            ConjugatePauliByCliffordResponse {
                phase: 0,
                pauli: "Z".into(),
            }
        );
    }

    #[tokio::test]
    async fn test_generate_randomized_benchmark_sequence() {
        let client = Qcs::load().await;
        let request = RandomizedBenchmarkingRequest {
            depth: 2,
            qubits: 1,
            gateset: vec!["X 0", "H 0"].into_iter().map(String::from).collect(),
            seed: Some(314),
            interleaver: Some("Y 0".into()),
        };
        let response = generate_randomized_benchmarking_sequence(&client, request)
            .expect("Should generate randomized benchmark sequence");

        assert_eq!(
            response,
            GenerateRandomizedBenchmarkingSequenceResponse {
                sequence: vec![vec![1, 0], vec![0, 1, 0, 1], vec![1, 0]],
            }
        );
    }
}<|MERGE_RESOLUTION|>--- conflicted
+++ resolved
@@ -457,7 +457,6 @@
         .expect("Could not compile");
         let mut results = crate::qvm::Execution::new(&output.program.to_string(true))
             .unwrap()
-<<<<<<< HEAD
             .run(
                 NonZeroU16::new(10).expect("value is non-zero"),
                 [("ro".to_string(), AddressRequest::IncludeAll)]
@@ -465,11 +464,8 @@
                     .cloned()
                     .collect(),
                 &HashMap::default(),
-                &client.get_config(),
+                &client,
             )
-=======
-            .run(10, &[Cow::Borrowed("ro")], &HashMap::default(), &client)
->>>>>>> 9037498f
             .await
             .expect("Could not run program on QVM");
         for shot in results
