--- conflicted
+++ resolved
@@ -9,7 +9,7 @@
 use ndarray::prelude::*;
 
 use crate::qpu::readout_data::ReadoutValues;
-use crate::{qpu::readout_data::QPUReadout, qvm::QVMMemory, RegisterData};
+use crate::{qpu::readout_data::QpuReadout, qvm::QVMMemory, RegisterData};
 
 /// Represents the two possible types of readout data returned from either then QVM or a real QPU.
 /// Each variant contains the original data returned from it's respective executor.
@@ -31,22 +31,17 @@
 /// will get 2 values for
 #[derive(Debug, Clone, PartialEq, EnumAsInner)]
 pub enum ReadoutData {
+    /// Data returned from the QVM, stored as [`QVMMemory`]
     Qvm(QVMMemory),
-    Qpu(QPUReadout),
+    /// Readout data returned from the QPU, stored as [`QPUReadout`]
+    Qpu(QpuReadout),
 }
 
 /// The result of executing an [`Executable`](crate::Executable)
 #[derive(Debug, Clone, PartialEq)]
-<<<<<<< HEAD
 pub struct ExecutionData {
     /// The [`ReadoutData`] that was read from the [`Executable`](crate::Executable).
     pub readout_data: ReadoutData,
-=======
-pub struct Qvm {
-    /// The readout data that was read from the [`Executable`](crate::Executable).
-    /// Key is the name of the register, value is the data of the register after execution.
-    pub registers: HashMap<String, RegisterData>,
->>>>>>> 85e948f4
     /// The time it took to execute the program on the QPU, not including any network or queueing
     /// time. If paying for on-demand execution, this is the amount you will be billed for.
     ///
@@ -197,7 +192,7 @@
 
     /// TODO: Docs, cleanup, error messages
     pub fn from_qpu_readout_data(
-        readout_data: &QPUReadout,
+        readout_data: &QpuReadout,
     ) -> Result<Self, RegisterMatrixConversionError> {
         Ok(
             Self(
@@ -349,7 +344,7 @@
     use maplit::hashmap;
     use ndarray::prelude::*;
 
-    use crate::qpu::readout_data::QPUReadout;
+    use crate::qpu::readout_data::QpuReadout;
     use crate::qvm::QVMMemory;
 
     use super::{ReadoutMap, RegisterData};
@@ -377,7 +372,7 @@
         };
 
         let qpu_readout =
-            QPUReadout::from_controller_mappings_and_values(&readout_mappings, &readout_values);
+            QpuReadout::from_controller_mappings_and_values(&readout_mappings, &readout_values);
 
         let readout_map = ReadoutMap::from_qpu_readout_data(&qpu_readout)
             .expect("Should be able to create ReadoutMap from rectangular QPU readout");
@@ -411,7 +406,7 @@
         };
 
         let qpu_readout =
-            QPUReadout::from_controller_mappings_and_values(&readout_mappings, &readout_values);
+            QpuReadout::from_controller_mappings_and_values(&readout_mappings, &readout_values);
 
         ReadoutMap::from_qpu_readout_data(&qpu_readout)
             .expect_err("Should not be able to create ReadoutMap from QPU readout with missing indices for a register");
@@ -432,7 +427,7 @@
         };
 
         let qpu_readout =
-            QPUReadout::from_controller_mappings_and_values(&readout_mappings, &readout_values);
+            QpuReadout::from_controller_mappings_and_values(&readout_mappings, &readout_values);
 
         ReadoutMap::from_qpu_readout_data(&qpu_readout)
             .expect_err("Should not be able to create ReadoutMap from QPU readout with jagged data for a register");
