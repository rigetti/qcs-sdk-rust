--- conflicted
+++ resolved
@@ -17,16 +17,11 @@
 
 [dependencies]
 qcs = { path = "../lib" }
-<<<<<<< HEAD
 qcs-api-client-common = "0.2.3"
-pyo3 = { version = "0.16", features = ["extension-module"] }
-pyo3-asyncio = { version = "0.16", features = ["tokio-runtime"] }
-pythonize = "0.16"
-=======
 pyo3 = { version = "0.17", features = ["extension-module"] }
 pyo3-asyncio = { version = "0.17", features = ["tokio-runtime"] }
 pythonize = "0.17"
->>>>>>> 93ef88a1
+quil-rs = "0.13.7"
 tokio = "1.21"
 qcs-api = "0.2.1"
 serde_json = "1.0.86"
