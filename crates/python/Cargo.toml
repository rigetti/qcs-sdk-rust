[package]
name = "qcs-sdk-python"
description = "Python bindings to qcs-sdk-rust"
version = "0.5.0-rc.0"
edition = "2021"
license = "Apache-2.0"
repository = "https://github.com/rigetti/qcs-sdk-rust"
keywords = ["pyquil", "SDK", "Rigetti", "Quil", "Quantum"]
categories = ["api-bindings", "compilers", "science", "emulators"]
readme = "./README.md"

# See more keys and their definitions at https://doc.rust-lang.org/cargo/reference/manifest.html

[lib]
name = "qcs_sdk"
crate-type = ["cdylib"]

[dependencies]
qcs = { path = "../lib" }
<<<<<<< HEAD
qcs-api-client-common = "0.3.0"
qcs-api-client-grpc = "0.3.0"
=======
qcs-api-client-common = "0.2.7"
qcs-api-client-grpc = "0.2.7"
>>>>>>> 85e948f4
pyo3 = { version = "0.17", features = ["extension-module"] }
pyo3-asyncio = { version = "0.17", features = ["tokio-runtime"] }
quil-rs = "0.15"
tokio = "1.21"
qcs-api = "0.2.1"
rigetti-pyo3 = { version = "0.1.0-rc.0", features = ["extension-module", "complex"] }
serde_json = "1.0.86"

[build-dependencies]
pyo3-build-config = { version = "0.17" }<|MERGE_RESOLUTION|>--- conflicted
+++ resolved
@@ -17,19 +17,17 @@
 
 [dependencies]
 qcs = { path = "../lib" }
-<<<<<<< HEAD
 qcs-api-client-common = "0.3.0"
 qcs-api-client-grpc = "0.3.0"
-=======
-qcs-api-client-common = "0.2.7"
-qcs-api-client-grpc = "0.2.7"
->>>>>>> 85e948f4
 pyo3 = { version = "0.17", features = ["extension-module"] }
 pyo3-asyncio = { version = "0.17", features = ["tokio-runtime"] }
 quil-rs = "0.15"
 tokio = "1.21"
 qcs-api = "0.2.1"
-rigetti-pyo3 = { version = "0.1.0-rc.0", features = ["extension-module", "complex"] }
+rigetti-pyo3 = { version = "0.1.0-rc.0", features = [
+    "extension-module",
+    "complex",
+] }
 serde_json = "1.0.86"
 
 [build-dependencies]
