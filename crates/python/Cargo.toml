[package]
name = "qcs-sdk-python"
description = "Python bindings to qcs-sdk-rust"
version = "0.5.0-rc.7"
edition = "2021"
license = "Apache-2.0"
repository = "https://github.com/rigetti/qcs-sdk-rust"
keywords = ["pyquil", "SDK", "Rigetti", "Quil", "Quantum"]
categories = ["api-bindings", "compilers", "science", "emulators"]
readme = "./README.md"

# See more keys and their definitions at https://doc.rust-lang.org/cargo/reference/manifest.html

[lib]
name = "qcs_sdk"
crate-type = ["cdylib"]

[dependencies]
qcs = { path = "../lib" }
<<<<<<< HEAD
qcs-api-client-common = "0.3.0"
qcs-api-client-grpc = "0.3.0"
pyo3 = { version = "0.17", features = ["extension-module"] }
pyo3-asyncio = { version = "0.17", features = ["tokio-runtime"] }
quil-rs = "0.15"
quil-py = { path = "../../../quil-rs/quil-py" }
tokio = "1.21"
qcs-api = "0.2.1"
rigetti-pyo3 = { version = "0.1.0-rc.1", features = ["extension-module", "complex"] }
serde_json = "1.0.86"
=======
qcs-api.workspace = true
qcs-api-client-common.workspace = true
qcs-api-client-grpc.workspace = true
qcs-api-client-openapi.workspace = true
pyo3.workspace = true
pyo3-asyncio.workspace = true
quil-rs.workspace = true
serde_json.workspace = true
tokio.workspace = true
numpy.workspace = true
rigetti-pyo3.workspace = true
>>>>>>> 41c5b011

[build-dependencies]
pyo3-build-config.workspace = true<|MERGE_RESOLUTION|>--- conflicted
+++ resolved
@@ -17,18 +17,7 @@
 
 [dependencies]
 qcs = { path = "../lib" }
-<<<<<<< HEAD
-qcs-api-client-common = "0.3.0"
-qcs-api-client-grpc = "0.3.0"
-pyo3 = { version = "0.17", features = ["extension-module"] }
-pyo3-asyncio = { version = "0.17", features = ["tokio-runtime"] }
-quil-rs = "0.15"
 quil-py = { path = "../../../quil-rs/quil-py" }
-tokio = "1.21"
-qcs-api = "0.2.1"
-rigetti-pyo3 = { version = "0.1.0-rc.1", features = ["extension-module", "complex"] }
-serde_json = "1.0.86"
-=======
 qcs-api.workspace = true
 qcs-api-client-common.workspace = true
 qcs-api-client-grpc.workspace = true
@@ -40,7 +29,6 @@
 tokio.workspace = true
 numpy.workspace = true
 rigetti-pyo3.workspace = true
->>>>>>> 41c5b011
 
 [build-dependencies]
 pyo3-build-config.workspace = true