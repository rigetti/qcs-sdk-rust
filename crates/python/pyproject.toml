--- conflicted
+++ resolved
@@ -20,25 +20,8 @@
   "Programming Language :: Python :: 3.11",
   "Operating System :: OS Independent",
 ]
-<<<<<<< HEAD
-dependencies = ["quil>=0.11.2", "qcs-api-client-common>=0.9.0"]
-=======
-dependencies = ["quil>=0.11.2"]
 
-# PEP 621 specifies the [project] table as the source for project metadata. However, Poetry only supports [tool.poetry]
-# We can remove this table once this issue is resolved: https://github.com/python-poetry/poetry/issues/3332
-[tool.poetry]
-name = "qcs-sdk-python"
-version = "0.19.4-rc.0"
-description = "Python interface for the QCS Rust SDK"
-readme = "README.md"
-authors = [
-  "Rigetti Computing <softapps@rigetti.com>",
-  "Mark Skilbeck <mark.skilbeck@rigetti.com>",
-  "Marquess Valdez <mvaldez@rigetti.com>",
-  "Randall Fulton <rfulton@rigetti.com>",
-]
->>>>>>> cc3cab2e
+dependencies = ["quil>=0.11.2", "qcs-api-client-common>=0.10.0"]
 
 [tool.maturin]
 features = ["pyo3/extension-module"]
