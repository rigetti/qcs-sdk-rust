--- conflicted
+++ resolved
@@ -90,18 +90,15 @@
 
         ::paste::paste! {
         $(#[$meta])+
+        #[allow(clippy::too_many_arguments)]
         #[pyo3(name = $name "")]
-<<<<<<< HEAD
-        pub fn [< py_ $name >]($($(#[$arg_meta])*$arg: $kind),*) $(-> $ret)? {
-            $crate::py_sync::py_sync!($name($($arg),*))
-=======
-        pub fn [< py_ $name >](py: ::pyo3::Python<'_> $(, $arg: $kind)*) $(-> $ret)? {
+        pub fn [< py_ $name >](py: ::pyo3::Python<'_> $(, $(#[$arg_meta])*$arg: $kind)*) $(-> $ret)? {
             $crate::py_sync::py_sync!(py, $name($($arg),*))
->>>>>>> 9037498f
         }
 
         $(#[$meta])+
         #[pyo3(name = $name "_async")]
+        #[allow(clippy::too_many_arguments)]
         pub fn [< py_ $name _async >](py: ::pyo3::Python<'_> $(, $(#[$arg_meta])*$arg: $kind)*) -> ::pyo3::PyResult<&::pyo3::PyAny> {
             $crate::py_sync::py_async!(py, $name($($arg),*))
         }
