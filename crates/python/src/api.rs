use std::{collections::HashMap, time::Duration};

use pyo3::{
    create_exception,
    exceptions::{PyRuntimeError, PyValueError},
    prelude::*,
    pyfunction,
    types::{PyComplex, PyDict, PyFloat, PyInt, PyList, PyString},
    Py, PyResult,
};
use qcs::{
    api::{
        get_quilt_calibrations, list_quantum_processors, ExecutionResult, ExecutionResults,
        Register, RewriteArithmeticResult, TranslationResult,
    },
    qpu::quilc::{CompilerOpts, TargetDevice, DEFAULT_COMPILER_TIMEOUT},
};
use qcs_api_client_openapi::models::GetQuiltCalibrationsResponse;
use rigetti_pyo3::{
    create_init_submodule, impl_repr, py_wrap_data_struct, py_wrap_error, py_wrap_type,
    py_wrap_union_enum, wrap_error, ToPython, ToPythonError,
};

use crate::qpu::client::PyQcsClient;

create_init_submodule! {
    classes: [
        PyExecutionResult,
        PyExecutionResults,
        PyRegister,
        PyRewriteArithmeticResult,
        PyTranslationResult
    ],
    errors: [
        ExecutionError,
        TranslationError,
        CompilationError,
        RewriteArithmeticError,
        DeviceIsaError,
        QcsListQuantumProcessorsError,
        QcsSubmitError,
        QcsGetQuiltCalibrationsError
    ],
    funcs: [
        compile,
        rewrite_arithmetic,
        translate,
        submit,
        retrieve_results,
        build_patch_values,
        get_quilc_version,
        py_list_quantum_processors,
        py_get_quilt_calibrations
    ],
}

py_wrap_data_struct! {
    PyRewriteArithmeticResult(RewriteArithmeticResult) as "RewriteArithmeticResult" {
        program: String => Py<PyString>,
        recalculation_table: Vec<String> => Py<PyList>
    }
}

py_wrap_data_struct! {
    PyTranslationResult(TranslationResult) as "TranslationResult" {
        program: String => Py<PyString>,
        ro_sources: Option<HashMap<String, String>> => Option<Py<PyDict>>
    }
}

py_wrap_data_struct! {
    PyQuiltCalibrations(GetQuiltCalibrationsResponse) as "QuiltCalibrations" {
        quilt: String => Py<PyString>,
        settings_timestamp: Option<String> => Option<Py<PyString>>
    }
}
impl_repr!(PyQuiltCalibrations);

py_wrap_type! {
    PyExecutionResults(ExecutionResults) as "ExecutionResults";
}

py_wrap_union_enum! {
    PyRegister(Register) as "Register" {
        f64: F64 => Vec<Py<PyFloat>>,
        i16: I16 => Vec<Py<PyInt>>,
        i32: I32 => Vec<Py<PyInt>>,
        i8: I8 => Vec<Py<PyInt>>,
        complex64: Complex64 => Vec<Py<PyComplex>>
    }
}

py_wrap_type! {
    PyExecutionResult(ExecutionResult) as "ExecutionResult";
}

create_exception!(qcs, ExecutionError, PyRuntimeError);
create_exception!(qcs, TranslationError, PyRuntimeError);
create_exception!(qcs, CompilationError, PyRuntimeError);
create_exception!(qcs, RewriteArithmeticError, PyRuntimeError);
create_exception!(qcs, DeviceIsaError, PyValueError);

wrap_error!(SubmitError(qcs::api::SubmitError));
py_wrap_error!(api, SubmitError, QcsSubmitError, PyRuntimeError);

wrap_error!(ListQuantumProcessorsError(
    qcs::api::ListQuantumProcessorsError
));
py_wrap_error!(
    api,
    ListQuantumProcessorsError,
    QcsListQuantumProcessorsError,
    PyRuntimeError
);

<<<<<<< HEAD
/// Get the keyword `key` value from `kwds` if it is of type `Option<T>` and it is present, else `None`.
/// Returns an error if a value is present but cannot be extracted into `T`.
fn get_kwd<'a, T: FromPyObject<'a>>(kwds: Option<&'a PyDict>, key: &str) -> PyResult<Option<T>> {
    kwds.and_then(|kwds| kwds.get_item(key))
        .map_or(Ok(None), PyAny::extract::<Option<T>>)
}
=======
wrap_error!(GetQuiltCalibrationsError(
    qcs::api::GetQuiltCalibrationsError
));
py_wrap_error!(
    api,
    GetQuiltCalibrationsError,
    QcsGetQuiltCalibrationsError,
    PyRuntimeError
);
>>>>>>> 742f4c8b

#[pyfunction(client = "None", kwds = "**")]
pub fn compile<'a>(
    py: Python<'a>,
    quil: String,
    target_device: String,
    client: Option<PyQcsClient>,
    kwds: Option<&PyDict>,
) -> PyResult<&'a PyAny> {
    let target_device: TargetDevice =
        serde_json::from_str(&target_device).map_err(|e| DeviceIsaError::new_err(e.to_string()))?;

    let compiler_timeout = get_kwd(kwds, "timeout")?.or(Some(DEFAULT_COMPILER_TIMEOUT));
    let protoquil: Option<bool> = get_kwd(kwds, "protoquil")?;

    pyo3_asyncio::tokio::future_into_py(py, async move {
        let client = PyQcsClient::get_or_create_client(client).await?;
        let options = CompilerOpts::default()
            .with_timeout(compiler_timeout)
            .with_protoquil(protoquil);
        let result = qcs::api::compile(&quil, target_device, &client, options)
            .map_err(|e| CompilationError::new_err(e.to_string()))?;
        Ok(result)
    })
}

#[pyfunction]
pub fn rewrite_arithmetic(native_quil: String) -> PyResult<PyRewriteArithmeticResult> {
    let native_program = native_quil
        .parse::<quil_rs::Program>()
        .map_err(|e| TranslationError::new_err(e.to_string()))?;
    let result = qcs::api::rewrite_arithmetic(native_program)
        .map_err(|e| RewriteArithmeticError::new_err(e.to_string()))?;
    let pyed = result.into();
    Ok(pyed)
}

#[pyfunction]
pub fn build_patch_values(
    py: Python<'_>,
    recalculation_table: Vec<String>,
    memory: HashMap<String, Vec<f64>>,
) -> PyResult<Py<PyDict>> {
    let memory = memory
        .into_iter()
        .map(|(k, v)| (k.into_boxed_str(), v))
        .collect();
    let patch_values = qcs::api::build_patch_values(&recalculation_table, &memory)
        .map_err(TranslationError::new_err)?;
    patch_values
        .into_iter()
        .map(|(k, v)| (k.to_string(), v))
        .collect::<HashMap<_, _>>()
        .to_python(py)
}

#[pyfunction(client = "None")]
pub fn translate(
    py: Python<'_>,
    native_quil: String,
    num_shots: u16,
    quantum_processor_id: String,
    client: Option<PyQcsClient>,
) -> PyResult<&PyAny> {
    pyo3_asyncio::tokio::future_into_py(py, async move {
        let client = PyQcsClient::get_or_create_client(client).await?;
        let result = qcs::api::translate(&native_quil, num_shots, &quantum_processor_id, &client)
            .await
            .map_err(|e| TranslationError::new_err(e.to_string()))?;
        Python::with_gil(|py| PyTranslationResult::from(result).to_python(py))
    })
}

#[pyfunction(client = "None")]
pub fn submit(
    py: Python<'_>,
    program: String,
    patch_values: HashMap<String, Vec<f64>>,
    quantum_processor_id: String,
    client: Option<PyQcsClient>,
) -> PyResult<&PyAny> {
    pyo3_asyncio::tokio::future_into_py(py, async move {
        let client = PyQcsClient::get_or_create_client(client).await?;
        let job_id = qcs::api::submit(&program, patch_values, &quantum_processor_id, &client)
            .await
            .map_err(|e| ExecutionError::new_err(e.to_string()))?;
        Ok(Python::with_gil(|_py| job_id))
    })
}

#[pyfunction(client = "None")]
pub fn retrieve_results(
    py: Python<'_>,
    job_id: String,
    quantum_processor_id: String,
    client: Option<PyQcsClient>,
) -> PyResult<&PyAny> {
    pyo3_asyncio::tokio::future_into_py(py, async move {
        let client = PyQcsClient::get_or_create_client(client).await?;
        let results = qcs::api::retrieve_results(&job_id, &quantum_processor_id, &client)
            .await
            .map_err(|e| ExecutionError::new_err(e.to_string()))?;
        Ok(PyExecutionResults::from(results))
    })
}

#[pyfunction(client = "None")]
pub fn get_quilc_version(py: Python<'_>, client: Option<PyQcsClient>) -> PyResult<&PyAny> {
    pyo3_asyncio::tokio::future_into_py(py, async move {
        let client = PyQcsClient::get_or_create_client(client).await?;
        let version = qcs::api::get_quilc_version(&client)
            .map_err(|e| CompilationError::new_err(e.to_string()))?;
        Ok(version)
    })
}

#[pyfunction(client = "None", timeout = "None")]
#[pyo3(name = "list_quantum_processors")]
pub fn py_list_quantum_processors(
    py: Python<'_>,
    client: Option<PyQcsClient>,
    timeout: Option<f64>,
) -> PyResult<&PyAny> {
    pyo3_asyncio::tokio::future_into_py(py, async move {
        let client = PyQcsClient::get_or_create_client(client).await?;
        let timeout = timeout.map(Duration::from_secs_f64);
        let names = list_quantum_processors(&client, timeout)
            .await
            .map_err(ListQuantumProcessorsError::from)
            .map_err(ListQuantumProcessorsError::to_py_err)?;
        Ok(names)
    })
}

#[pyfunction(client = "None", timeout = "None")]
#[pyo3(name = "get_quilt_calibrations")]
pub fn py_get_quilt_calibrations(
    py: Python<'_>,
    quantum_processor_id: String,
    client: Option<PyQcsClient>,
    timeout: Option<f64>,
) -> PyResult<&PyAny> {
    pyo3_asyncio::tokio::future_into_py(py, async move {
        let client = PyQcsClient::get_or_create_client(client).await?;
        let timeout = timeout.map(Duration::from_secs_f64);
        let result = get_quilt_calibrations(&quantum_processor_id, &client, timeout)
            .await
            .map(PyQuiltCalibrations::from)
            .map_err(GetQuiltCalibrationsError::from)
            .map_err(GetQuiltCalibrationsError::to_py_err)?;
        Ok(result)
    })
}<|MERGE_RESOLUTION|>--- conflicted
+++ resolved
@@ -113,14 +113,6 @@
     PyRuntimeError
 );
 
-<<<<<<< HEAD
-/// Get the keyword `key` value from `kwds` if it is of type `Option<T>` and it is present, else `None`.
-/// Returns an error if a value is present but cannot be extracted into `T`.
-fn get_kwd<'a, T: FromPyObject<'a>>(kwds: Option<&'a PyDict>, key: &str) -> PyResult<Option<T>> {
-    kwds.and_then(|kwds| kwds.get_item(key))
-        .map_or(Ok(None), PyAny::extract::<Option<T>>)
-}
-=======
 wrap_error!(GetQuiltCalibrationsError(
     qcs::api::GetQuiltCalibrationsError
 ));
@@ -130,7 +122,13 @@
     QcsGetQuiltCalibrationsError,
     PyRuntimeError
 );
->>>>>>> 742f4c8b
+
+/// Get the keyword `key` value from `kwds` if it is of type `Option<T>` and it is present, else `None`.
+/// Returns an error if a value is present but cannot be extracted into `T`.
+fn get_kwd<'a, T: FromPyObject<'a>>(kwds: Option<&'a PyDict>, key: &str) -> PyResult<Option<T>> {
+    kwds.and_then(|kwds| kwds.get_item(key))
+        .map_or(Ok(None), PyAny::extract::<Option<T>>)
+}
 
 #[pyfunction(client = "None", kwds = "**")]
 pub fn compile<'a>(
