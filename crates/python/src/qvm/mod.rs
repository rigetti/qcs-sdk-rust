use pyo3::types::PyList;
use qcs::{
    qvm::{self, Client, QvmOptions, QvmResultData},
    RegisterData,
};
use rigetti_pyo3::{
    create_init_submodule, impl_as_mut_for_wrapper, impl_repr, py_wrap_error, py_wrap_type,
    pyo3::{exceptions::PyRuntimeError, prelude::*, Python},
    wrap_error, PyTryFrom, PyWrapper, PyWrapperMut, ToPython, ToPythonError,
};
use std::num::NonZeroU16;
use std::{collections::HashMap, time::Duration};

use crate::{py_sync::py_function_sync_async, register_data::PyRegisterData};

mod api;

use api::PyAddressRequest;

create_init_submodule! {
<<<<<<< HEAD
    classes: [PyQvmResultData, PyQvmOptions, PyQvmHttpClient],
=======
    classes: [PyQvmResultData, PyQvmOptions, RawQvmReadoutData],
>>>>>>> 55f28f7d
    errors: [QVMError],
    funcs: [py_run, py_run_async],
    submodules: [
        "api": api::init_submodule
    ],
}

<<<<<<< HEAD
py_wrap_type! {
    #[derive(Debug)]
    PyQvmHttpClient(qvm::http::HttpClient) as "QVMHTTPClient";
}

#[pymethods]
impl PyQvmHttpClient {
    #[new]
    pub fn new(address: String) -> Self {
        Self(qvm::http::HttpClient::new(address))
    }
}

#[async_trait::async_trait]
impl Client for PyQvmHttpClient {
    async fn get_version_info(&self, options: &QvmOptions) -> Result<String, qcs::qvm::Error> {
        self.0.get_version_info(options).await
    }

    async fn run(
        &self,
        request: &qcs::qvm::http::MultishotRequest,
        options: &QvmOptions,
    ) -> Result<qcs::qvm::http::MultishotResponse, qcs::qvm::Error> {
        self.0.run(request, options).await
    }

    async fn run_and_measure(
        &self,
        request: &qcs::qvm::http::MultishotMeasureRequest,
        options: &QvmOptions,
    ) -> Result<Vec<Vec<i64>>, qcs::qvm::Error> {
        self.0.run_and_measure(request, options).await
    }

    async fn measure_expectation(
        &self,
        request: &qcs::qvm::http::ExpectationRequest,
        options: &QvmOptions,
    ) -> Result<Vec<f64>, qcs::qvm::Error> {
        self.0.measure_expectation(request, options).await
    }

    async fn get_wavefunction(
        &self,
        request: &qcs::qvm::http::WavefunctionRequest,
        options: &QvmOptions,
    ) -> Result<Vec<u8>, qcs::qvm::Error> {
        self.0.get_wavefunction(request, options).await
    }
}

#[derive(Debug, pyo3::FromPyObject)]
pub enum QvmClient {
    Http(PyQvmHttpClient),
=======
wrap_error!(RustQvmError(qcs::qvm::Error));
py_wrap_error!(api, RustQvmError, QVMError, PyRuntimeError);

py_wrap_type! {
    PyQvmResultData(QvmResultData) as "QVMResultData"
>>>>>>> 55f28f7d
}

#[pymethods]
impl PyQvmResultData {
    #[new]
    fn new(memory: HashMap<String, PyRegisterData>) -> Self {
        let memory = memory
            .into_iter()
            .map(|(key, value)| (key, value.into_inner()))
            .collect();
        Self::from(QvmResultData::from_memory_map(memory))
    }

    #[staticmethod]
    fn from_memory_map(py: Python<'_>, memory: HashMap<String, PyRegisterData>) -> PyResult<Self> {
        Ok(Self(QvmResultData::from_memory_map(HashMap::<
            String,
            RegisterData,
        >::py_try_from(
            py, &memory
        )?)))
    }

    #[getter]
    fn memory(&self, py: Python<'_>) -> PyResult<HashMap<String, PyRegisterData>> {
        self.as_inner().memory().to_python(py)
    }

    pub(crate) fn to_raw_readout_data(&self, py: Python<'_>) -> RawQvmReadoutData {
        RawQvmReadoutData {
            memory: self
                .as_inner()
                .memory()
                .iter()
                .map(|(register, matrix)| {
                    (
                        register.to_string(),
                        match matrix {
                            RegisterData::I8(matrix) => PyList::new(py, matrix).into_py(py),
                            RegisterData::F64(matrix) => PyList::new(py, matrix).into_py(py),
                            RegisterData::I16(matrix) => PyList::new(py, matrix).into_py(py),
                            RegisterData::Complex32(matrix) => PyList::new(py, matrix).into_py(py),
                        },
                    )
                })
                .collect::<HashMap<String, Py<PyList>>>(),
        }
    }
}

#[pyclass(name = "RawQVMReadoutData")]
#[derive(Debug)]
pub(crate) struct RawQvmReadoutData {
    #[pyo3(get)]
    memory: HashMap<String, Py<PyList>>,
}

impl RawQvmReadoutData {
    fn __repr__(&self) -> String {
        format!("{self:?}")
    }
}

py_wrap_type! {
    #[derive(Default)]
    PyQvmOptions(QvmOptions) as "QVMOptions"
}
impl_as_mut_for_wrapper!(PyQvmOptions);
impl_repr!(PyQvmOptions);

#[pymethods]
impl PyQvmOptions {
    #[new]
    #[args("/", timeout_seconds = "30.0")]
    pub fn new(timeout_seconds: Option<f64>) -> Self {
        Self(QvmOptions {
            timeout: timeout_seconds.map(Duration::from_secs_f64),
        })
    }

    #[getter]
    pub fn timeout(&self) -> Option<f32> {
        self.as_inner()
            .timeout
            .map(|duration| duration.as_secs_f32())
    }

    #[setter]
    pub fn set_timeout(&mut self, timeout_seconds: Option<f64>) {
        self.as_inner_mut().timeout = timeout_seconds.map(Duration::from_secs_f64);
    }

    #[staticmethod]
    #[pyo3(name = "default")]
    pub fn py_default() -> Self {
        <Self as Default>::default()
    }
}

py_function_sync_async! {
    #[pyfunction]
    async fn run(
        quil: String,
        #[pyo3(from_py_with = "crate::from_py::non_zero_u16")]
        shots: NonZeroU16,
        addresses: HashMap<String, PyAddressRequest>,
        params: HashMap<String, Vec<f64>>,
        client: QvmClient,
        measurement_noise: Option<(f64, f64, f64)>,
        gate_noise: Option<(f64, f64, f64)>,
        rng_seed: Option<i64>,
        options: Option<PyQvmOptions>,
    ) -> PyResult<PyQvmResultData> {
        let QvmClient::Http(client) = client;
        let params = params.into_iter().map(|(key, value)| (key.into_boxed_str(), value)).collect();
        let addresses = addresses.into_iter().map(|(address, request)| (address, request.as_inner().clone())).collect();
        let options = options.unwrap_or_default();
        Ok(
            PyQvmResultData(
                qcs::qvm::run(
                    &quil,
                    shots,
                    addresses,
                    &params,
                    measurement_noise,
                    gate_noise,
                    rng_seed,
                    &client.0,
                    options.as_inner()
            )
            .await
            .map_err(RustQvmError::from)
            .map_err(RustQvmError::to_py_err)?))
    }
}<|MERGE_RESOLUTION|>--- conflicted
+++ resolved
@@ -18,11 +18,7 @@
 use api::PyAddressRequest;
 
 create_init_submodule! {
-<<<<<<< HEAD
-    classes: [PyQvmResultData, PyQvmOptions, PyQvmHttpClient],
-=======
-    classes: [PyQvmResultData, PyQvmOptions, RawQvmReadoutData],
->>>>>>> 55f28f7d
+    classes: [PyQvmResultData, PyQvmOptions, RawQvmReadoutData, PyQvmHttpClient],
     errors: [QVMError],
     funcs: [py_run, py_run_async],
     submodules: [
@@ -30,7 +26,6 @@
     ],
 }
 
-<<<<<<< HEAD
 py_wrap_type! {
     #[derive(Debug)]
     PyQvmHttpClient(qvm::http::HttpClient) as "QVMHTTPClient";
@@ -86,13 +81,13 @@
 #[derive(Debug, pyo3::FromPyObject)]
 pub enum QvmClient {
     Http(PyQvmHttpClient),
-=======
+}
+
 wrap_error!(RustQvmError(qcs::qvm::Error));
 py_wrap_error!(api, RustQvmError, QVMError, PyRuntimeError);
 
 py_wrap_type! {
     PyQvmResultData(QvmResultData) as "QVMResultData"
->>>>>>> 55f28f7d
 }
 
 #[pymethods]
