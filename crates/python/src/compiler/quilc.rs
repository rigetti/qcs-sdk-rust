use qcs::compiler::{
    quilc::{
        Client, CompilerOpts, ConjugateByCliffordRequest, ConjugatePauliByCliffordResponse,
        GenerateRandomizedBenchmarkingSequenceResponse, NativeQuilMetadata, PauliTerm,
        RandomizedBenchmarkingRequest, TargetDevice, DEFAULT_COMPILER_TIMEOUT,
    },
    rpcq,
};
use qcs_api_client_openapi::models::InstructionSetArchitecture;
use quil_rs::quil::Quil;
use rigetti_pyo3::{
    create_init_submodule, impl_repr, py_wrap_data_struct, py_wrap_error, py_wrap_struct,
    py_wrap_type,
    pyo3::{
        exceptions::{PyRuntimeError, PyValueError},
        pyclass, pyfunction, pymethods,
        types::{PyBytes, PyFloat, PyInt, PyString},
        Py, PyResult, Python,
    },
    wrap_error, PyWrapper, ToPythonError,
};

use crate::py_sync::py_function_sync_async;
use crate::qpu::isa::PyInstructionSetArchitecture;

create_init_submodule! {
    classes: [
        PyCompilerOpts,
        PyCompilationResult,
        PyNativeQuilMetadata,
        PyTargetDevice,
        PyPauliTerm,
        PyConjugateByCliffordRequest,
        PyConjugatePauliByCliffordResponse,
        PyRandomizedBenchmarkingRequest,
        PyGenerateRandomizedBenchmarkingSequenceResponse,
        PyQuilcClient
    ],
    consts: [DEFAULT_COMPILER_TIMEOUT],
    errors: [QuilcError],
    funcs: [
        py_compile_program,
        py_compile_program_async,
        py_get_version_info,
        py_get_version_info_async,
        py_conjugate_pauli_by_clifford,
        py_conjugate_pauli_by_clifford_async,
        py_generate_randomized_benchmarking_sequence,
        py_generate_randomized_benchmarking_sequence_async
    ],
}

py_wrap_type! {
    #[derive(Default)]
    PyCompilerOpts(CompilerOpts) as "CompilerOpts";
}

#[pymethods]
impl PyCompilerOpts {
    #[new]
    #[pyo3(signature = (/, timeout = DEFAULT_COMPILER_TIMEOUT, protoquil = None))]
    pub fn new(timeout: Option<f64>, protoquil: Option<bool>) -> Self {
        let opts = CompilerOpts::new()
            .with_timeout(timeout)
            .with_protoquil(protoquil);
        Self(opts)
    }

    #[staticmethod]
    #[allow(clippy::should_implement_trait)]
    pub fn default() -> Self {
        <Self as Default>::default()
    }
}

wrap_error!(RustQuilcError(qcs::compiler::quilc::Error));
py_wrap_error!(quilc, RustQuilcError, QuilcError, PyRuntimeError);

py_wrap_struct! {
    PyTargetDevice(TargetDevice) as "TargetDevice" {}
}

#[pymethods]
impl PyTargetDevice {
    #[staticmethod]
    pub fn from_isa(isa: PyInstructionSetArchitecture) -> PyResult<Self> {
        let isa: InstructionSetArchitecture = isa.into();
        let target: TargetDevice = isa
            .try_into()
            .map_err(RustQuilcError::from)
            .map_err(RustQuilcError::to_py_err)?;

        Ok(Self(target))
    }

    #[staticmethod]
    pub fn from_json(value: String) -> PyResult<Self> {
        let target: TargetDevice = serde_json::from_str(&value)
            .map_err(|err| err.to_string())
            .map_err(PyValueError::new_err)?;

        Ok(Self(target))
    }
}

wrap_error!(RustRpcqError(rpcq::Error));
py_wrap_error!(quilc, RustRpcqError, RpcqError, PyRuntimeError);

#[derive(Clone)]
pub enum QuilcClient {
    Rpcq(qcs::compiler::rpcq::Client),
}

#[pyclass(name = "QuilcClient")]
#[derive(Clone)]
pub struct PyQuilcClient {
    pub inner: QuilcClient,
}

#[pymethods]
impl PyQuilcClient {
    #[new]
    fn new() -> PyResult<Self> {
        Err(PyRuntimeError::new_err(
            "QuilcClient cannot not be instantiated directly. See the static methods: QuilcClient.new_rpcq().",
        ))
    }

    #[staticmethod]
    fn new_rpcq(endpoint: &str) -> PyResult<Self> {
        let rpcq_client = qcs::compiler::rpcq::Client::new(endpoint).unwrap();
        Ok(Self {
            inner: QuilcClient::Rpcq(rpcq_client),
        })
    }
}

py_function_sync_async! {
<<<<<<< HEAD
    #[pyfunction]
    #[pyo3(signature = (quil, target, client = None, options = None))]
=======
    #[pyfunction(options = "None")]
>>>>>>> 1d03febc
    async fn compile_program(
        quil: String,
        target: PyTargetDevice,
        client: PyQuilcClient,
        options: Option<PyCompilerOpts>,
    ) -> PyResult<PyCompilationResult> {
        let QuilcClient::Rpcq(client) = client.inner;
        let options = options.unwrap_or_default();
        client.compile_program(&quil, target.into(), options.into())
            .map_err(RustQuilcError::from)
            .map_err(RustQuilcError::to_py_err)
            .map(|result| PyCompilationResult {
                program: result.program.to_quil().expect("successfully compiled program should convert to valid quil"),
                native_quil_metadata: result.native_quil_metadata.map(PyNativeQuilMetadata)
            })

    }
}

py_wrap_data_struct! {
    #[derive(Debug, PartialEq, PartialOrd)]
    PyNativeQuilMetadata(NativeQuilMetadata) as "NativeQuilMetadata" {
        final_rewiring: Vec<u64> => Vec<Py<PyInt>>,
        gate_depth: Option<u64> => Option<Py<PyInt>>,
        gate_volume: Option<u64> => Option<Py<PyInt>>,
        multiqubit_gate_depth: Option<u64> => Option<Py<PyInt>>,
        program_duration: Option<f64> => Option<Py<PyFloat>>,
        program_fidelity: Option<f64> => Option<Py<PyFloat>>,
        topological_swaps: Option<u64> => Option<Py<PyInt>>,
        qpu_runtime_estimation: Option<f64> => Option<Py<PyFloat>>

    }
}
impl_repr!(PyNativeQuilMetadata);

#[pymethods]
impl PyNativeQuilMetadata {
    #[new]
    #[allow(clippy::too_many_arguments)]
    pub fn new(
        final_rewiring: Option<Vec<u64>>,
        gate_depth: Option<u64>,
        gate_volume: Option<u64>,
        multiqubit_gate_depth: Option<u64>,
        program_duration: Option<f64>,
        program_fidelity: Option<f64>,
        topological_swaps: Option<u64>,
        qpu_runtime_estimation: Option<f64>,
    ) -> Self {
        Self(NativeQuilMetadata {
            final_rewiring: final_rewiring.unwrap_or_default(),
            gate_depth,
            gate_volume,
            multiqubit_gate_depth,
            program_duration,
            program_fidelity,
            topological_swaps,
            qpu_runtime_estimation,
        })
    }
    pub fn __getstate__<'a>(&self, py: Python<'a>) -> PyResult<&'a PyBytes> {
        Ok(PyBytes::new(
            py,
            &serde_json::to_vec(self.as_inner())
                .map_err(|e| PyRuntimeError::new_err(format!("failed to serialize: {e}")))?,
        ))
    }

    pub fn __setstate__(&mut self, state: &PyBytes) -> PyResult<()> {
        let metadata: NativeQuilMetadata = serde_json::from_slice(state.as_bytes())
            .map_err(|e| PyRuntimeError::new_err(format!("failed to deserialize: {e}")))?;
        *self = Self(metadata);
        Ok(())
    }
}

#[pyclass(name = "CompilationResult")]
pub struct PyCompilationResult {
    #[pyo3(get)]
    program: String,
    #[pyo3(get)]
    native_quil_metadata: Option<PyNativeQuilMetadata>,
}

py_function_sync_async! {
<<<<<<< HEAD
    #[pyfunction]
    #[pyo3(signature = (client = None))]
=======
    #[pyfunction()]
>>>>>>> 1d03febc
    async fn get_version_info(
        client: PyQuilcClient,
    ) -> PyResult<String> {
        let QuilcClient::Rpcq(client) = client.inner;
        client.get_version_info()
            .map_err(RustQuilcError::from)
            .map_err(RustQuilcError::to_py_err)
    }
}

py_wrap_data_struct! {
    PyPauliTerm(PauliTerm) as "PauliTerm" {
        indices: Vec<u64> => Vec<Py<PyInt>>,
        symbols: Vec<String> => Vec<Py<PyString>>
    }
}

#[pymethods]
impl PyPauliTerm {
    #[new]
    fn __new__(indices: Vec<u64>, symbols: Vec<String>) -> PyResult<Self> {
        Ok(Self(PauliTerm { indices, symbols }))
    }
}

py_wrap_data_struct! {
    PyConjugateByCliffordRequest(ConjugateByCliffordRequest) as "ConjugateByCliffordRequest" {
        pauli: PauliTerm => PyPauliTerm,
        clifford: String => Py<PyString>
    }
}

#[pymethods]
impl PyConjugateByCliffordRequest {
    #[new]
    fn __new__(pauli: PyPauliTerm, clifford: String) -> PyResult<Self> {
        Ok(Self(ConjugateByCliffordRequest {
            pauli: pauli.into(),
            clifford,
        }))
    }
}

py_wrap_data_struct! {
    PyConjugatePauliByCliffordResponse(ConjugatePauliByCliffordResponse) as "ConjugatePauliByCliffordResponse" {
        phase: i64 => Py<PyInt>,
        pauli: String => Py<PyString>
    }
}

py_function_sync_async! {
<<<<<<< HEAD
    #[pyfunction]
    #[pyo3(signature = (request, client = None))]
=======
    #[pyfunction()]
>>>>>>> 1d03febc
    async fn conjugate_pauli_by_clifford(
        request: PyConjugateByCliffordRequest,
        client: PyQuilcClient,
    ) -> PyResult<PyConjugatePauliByCliffordResponse> {
        let QuilcClient::Rpcq(client) = client.inner;
        client.conjugate_pauli_by_clifford(request.into())
            .map(PyConjugatePauliByCliffordResponse::from)
            .map_err(RustQuilcError::from)
            .map_err(RustQuilcError::to_py_err)
    }
}

py_wrap_data_struct! {
    PyRandomizedBenchmarkingRequest(RandomizedBenchmarkingRequest) as "RandomizedBenchmarkingRequest" {
        depth: u64 => Py<PyInt>,
        qubits: u64 => Py<PyInt>,
        gateset: Vec<String> => Vec<Py<PyString>>,
        seed: Option<u64> => Option<Py<PyInt>>,
        interleaver: Option<String> => Option<Py<PyString>>
    }
}

#[pymethods]
impl PyRandomizedBenchmarkingRequest {
    #[new]
    fn __new__(
        depth: u64,
        qubits: u64,
        gateset: Vec<String>,
        seed: Option<u64>,
        interleaver: Option<String>,
    ) -> PyResult<Self> {
        Ok(Self(RandomizedBenchmarkingRequest {
            depth,
            qubits,
            gateset,
            seed,
            interleaver,
        }))
    }
}

py_wrap_data_struct! {
    PyGenerateRandomizedBenchmarkingSequenceResponse(GenerateRandomizedBenchmarkingSequenceResponse) as "GenerateRandomizedBenchmarkingSequenceResponse" {
        sequence: Vec<Vec<i64>> => Vec<Vec<Py<PyInt>>>
    }
}

py_function_sync_async! {
<<<<<<< HEAD
    #[pyfunction]
    #[pyo3(signature = (request, client = None))]
=======
    #[pyfunction()]
>>>>>>> 1d03febc
    async fn generate_randomized_benchmarking_sequence(
        request: PyRandomizedBenchmarkingRequest,
        client: PyQuilcClient,
    ) -> PyResult<PyGenerateRandomizedBenchmarkingSequenceResponse> {
        let QuilcClient::Rpcq(client) = client.inner;
        client.generate_randomized_benchmarking_sequence(request.into())
            .map(PyGenerateRandomizedBenchmarkingSequenceResponse::from)
            .map_err(RustQuilcError::from)
            .map_err(RustQuilcError::to_py_err)
    }
}<|MERGE_RESOLUTION|>--- conflicted
+++ resolved
@@ -136,12 +136,8 @@
 }
 
 py_function_sync_async! {
-<<<<<<< HEAD
     #[pyfunction]
-    #[pyo3(signature = (quil, target, client = None, options = None))]
-=======
-    #[pyfunction(options = "None")]
->>>>>>> 1d03febc
+    #[pyo3(signature = (quil, target, client, options = None))]
     async fn compile_program(
         quil: String,
         target: PyTargetDevice,
@@ -227,12 +223,7 @@
 }
 
 py_function_sync_async! {
-<<<<<<< HEAD
     #[pyfunction]
-    #[pyo3(signature = (client = None))]
-=======
-    #[pyfunction()]
->>>>>>> 1d03febc
     async fn get_version_info(
         client: PyQuilcClient,
     ) -> PyResult<String> {
@@ -284,12 +275,7 @@
 }
 
 py_function_sync_async! {
-<<<<<<< HEAD
     #[pyfunction]
-    #[pyo3(signature = (request, client = None))]
-=======
-    #[pyfunction()]
->>>>>>> 1d03febc
     async fn conjugate_pauli_by_clifford(
         request: PyConjugateByCliffordRequest,
         client: PyQuilcClient,
@@ -339,12 +325,7 @@
 }
 
 py_function_sync_async! {
-<<<<<<< HEAD
     #[pyfunction]
-    #[pyo3(signature = (request, client = None))]
-=======
-    #[pyfunction()]
->>>>>>> 1d03febc
     async fn generate_randomized_benchmarking_sequence(
         request: PyRandomizedBenchmarkingRequest,
         client: PyQuilcClient,
