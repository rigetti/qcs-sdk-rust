use qcs::compiler::quilc::{
    CompilerOpts, ConjugateByCliffordRequest, ConjugatePauliByCliffordResponse,
    GenerateRandomizedBenchmarkingSequenceResponse, NativeQuilMetadata, PauliTerm,
    RandomizedBenchmarkingRequest, TargetDevice, DEFAULT_COMPILER_TIMEOUT,
};
use qcs_api_client_openapi::models::InstructionSetArchitecture;
use rigetti_pyo3::{
    create_init_submodule, impl_repr, py_wrap_data_struct, py_wrap_error, py_wrap_struct,
    py_wrap_type,
    pyo3::{
        exceptions::{PyRuntimeError, PyValueError},
        pyclass, pyfunction, pymethods,
        types::{PyBytes, PyFloat, PyInt, PyString},
        Py, PyResult, Python,
    },
    wrap_error, PyWrapper, ToPythonError,
};

use crate::client::PyQcsClient;
use crate::py_sync::py_function_sync_async;
use crate::qpu::isa::PyInstructionSetArchitecture;

create_init_submodule! {
    classes: [
        PyCompilerOpts,
        PyCompilationResult,
        PyNativeQuilMetadata,
        PyTargetDevice,
        PyPauliTerm,
        PyConjugateByCliffordRequest,
        PyConjugatePauliByCliffordResponse,
        PyRandomizedBenchmarkingRequest,
        PyGenerateRandomizedBenchmarkingSequenceResponse
    ],
    consts: [DEFAULT_COMPILER_TIMEOUT],
    errors: [QuilcError],
    funcs: [
        py_compile_program,
        py_compile_program_async,
        py_get_version_info,
        py_get_version_info_async,
        py_conjugate_pauli_by_clifford,
        py_conjugate_pauli_by_clifford_async,
        py_generate_randomized_benchmarking_sequence,
        py_generate_randomized_benchmarking_sequence_async
    ],
}

py_wrap_type! {
    #[derive(Default)]
    PyCompilerOpts(CompilerOpts) as "CompilerOpts";
}

#[pymethods]
impl PyCompilerOpts {
    #[new]
    #[args("/", timeout = "DEFAULT_COMPILER_TIMEOUT", protoquil = "None")]
    pub fn new(timeout: Option<f64>, protoquil: Option<bool>) -> Self {
        let opts = CompilerOpts::new()
            .with_timeout(timeout)
            .with_protoquil(protoquil);
        Self(opts)
    }

    #[staticmethod]
    #[allow(clippy::should_implement_trait)]
    pub fn default() -> Self {
        <Self as Default>::default()
    }
}

wrap_error!(RustQuilcError(qcs::compiler::quilc::Error));
py_wrap_error!(quilc, RustQuilcError, QuilcError, PyRuntimeError);

py_wrap_struct! {
    PyTargetDevice(TargetDevice) as "TargetDevice" {}
}

#[pymethods]
impl PyTargetDevice {
    #[staticmethod]
    pub fn from_isa(isa: PyInstructionSetArchitecture) -> PyResult<Self> {
        let isa: InstructionSetArchitecture = isa.into();
        let target: TargetDevice = isa
            .try_into()
            .map_err(RustQuilcError::from)
            .map_err(RustQuilcError::to_py_err)?;

        Ok(Self(target))
    }

    #[staticmethod]
    pub fn from_json(value: String) -> PyResult<Self> {
        let target: TargetDevice = serde_json::from_str(&value)
            .map_err(|err| err.to_string())
            .map_err(PyValueError::new_err)?;

        Ok(Self(target))
    }
}

py_function_sync_async! {
    #[pyfunction(client = "None", options = "None")]
    async fn compile_program(
        quil: String,
        target: PyTargetDevice,
        client: Option<PyQcsClient>,
        options: Option<PyCompilerOpts>,
    ) -> PyResult<PyCompilationResult> {
        let client = PyQcsClient::get_or_create_client(client).await;
        let options = options.unwrap_or_default();
        qcs::compiler::quilc::compile_program(&quil, target.into(), &client, options.into())
            .map_err(RustQuilcError::from)
            .map_err(RustQuilcError::to_py_err)
<<<<<<< HEAD
            .map(|p| p.to_string())
=======
            .map(|result| PyCompilationResult {
                program: result.program.to_string(true),
                native_quil_metadata: result.native_quil_metadata.map(PyNativeQuilMetadata)
            })

    }
}

py_wrap_data_struct! {
    #[derive(Debug, PartialEq, PartialOrd)]
    PyNativeQuilMetadata(NativeQuilMetadata) as "NativeQuilMetadata" {
        final_rewiring: Vec<u64> => Vec<Py<PyInt>>,
        gate_depth: Option<u64> => Option<Py<PyInt>>,
        gate_volume: Option<u64> => Option<Py<PyInt>>,
        multiqubit_gate_depth: Option<u64> => Option<Py<PyInt>>,
        program_duration: Option<f64> => Option<Py<PyFloat>>,
        program_fidelity: Option<f64> => Option<Py<PyFloat>>,
        topological_swaps: Option<u64> => Option<Py<PyInt>>,
        qpu_runtime_estimation: Option<f64> => Option<Py<PyFloat>>

    }
}
impl_repr!(PyNativeQuilMetadata);

#[pymethods]
impl PyNativeQuilMetadata {
    #[new]
    #[allow(clippy::too_many_arguments)]
    pub fn new(
        final_rewiring: Option<Vec<u64>>,
        gate_depth: Option<u64>,
        gate_volume: Option<u64>,
        multiqubit_gate_depth: Option<u64>,
        program_duration: Option<f64>,
        program_fidelity: Option<f64>,
        topological_swaps: Option<u64>,
        qpu_runtime_estimation: Option<f64>,
    ) -> Self {
        Self(NativeQuilMetadata {
            final_rewiring: final_rewiring.unwrap_or_default(),
            gate_depth,
            gate_volume,
            multiqubit_gate_depth,
            program_duration,
            program_fidelity,
            topological_swaps,
            qpu_runtime_estimation,
        })
>>>>>>> 0d5234fa
    }
    pub fn __getstate__<'a>(&self, py: Python<'a>) -> PyResult<&'a PyBytes> {
        Ok(PyBytes::new(
            py,
            &serde_json::to_vec(self.as_inner())
                .map_err(|e| PyRuntimeError::new_err(format!("failed to serialize: {e}")))?,
        ))
    }

    pub fn __setstate__(&mut self, state: &PyBytes) -> PyResult<()> {
        let metadata: NativeQuilMetadata = serde_json::from_slice(state.as_bytes())
            .map_err(|e| PyRuntimeError::new_err(format!("failed to deserialize: {e}")))?;
        *self = Self(metadata);
        Ok(())
    }
}

#[pyclass(name = "CompilationResult")]
pub struct PyCompilationResult {
    #[pyo3(get)]
    program: String,
    #[pyo3(get)]
    native_quil_metadata: Option<PyNativeQuilMetadata>,
}

py_function_sync_async! {
    #[pyfunction(client = "None")]
    async fn get_version_info(
        client: Option<PyQcsClient>,
    ) -> PyResult<String> {
        let client = PyQcsClient::get_or_create_client(client).await;
        qcs::compiler::quilc::get_version_info(&client)
            .map_err(RustQuilcError::from)
            .map_err(RustQuilcError::to_py_err)
    }
}

py_wrap_data_struct! {
    PyPauliTerm(PauliTerm) as "PauliTerm" {
        indices: Vec<u64> => Vec<Py<PyInt>>,
        symbols: Vec<String> => Vec<Py<PyString>>
    }
}

#[pymethods]
impl PyPauliTerm {
    #[new]
    fn __new__(indices: Vec<u64>, symbols: Vec<String>) -> PyResult<Self> {
        Ok(Self(PauliTerm { indices, symbols }))
    }
}

py_wrap_data_struct! {
    PyConjugateByCliffordRequest(ConjugateByCliffordRequest) as "ConjugateByCliffordRequest" {
        pauli: PauliTerm => PyPauliTerm,
        clifford: String => Py<PyString>
    }
}

#[pymethods]
impl PyConjugateByCliffordRequest {
    #[new]
    fn __new__(pauli: PyPauliTerm, clifford: String) -> PyResult<Self> {
        Ok(Self(ConjugateByCliffordRequest {
            pauli: pauli.into(),
            clifford,
        }))
    }
}

py_wrap_data_struct! {
    PyConjugatePauliByCliffordResponse(ConjugatePauliByCliffordResponse) as "ConjugatePauliByCliffordResponse" {
        phase: i64 => Py<PyInt>,
        pauli: String => Py<PyString>
    }
}

py_function_sync_async! {
    #[pyfunction(client = "None")]
    async fn conjugate_pauli_by_clifford(
        request: PyConjugateByCliffordRequest,
        client: Option<PyQcsClient>,
    ) -> PyResult<PyConjugatePauliByCliffordResponse> {
        let client = PyQcsClient::get_or_create_client(client).await;
        qcs::compiler::quilc::conjugate_pauli_by_clifford(&client, request.into())
            .map(PyConjugatePauliByCliffordResponse::from)
            .map_err(RustQuilcError::from)
            .map_err(RustQuilcError::to_py_err)
    }
}

py_wrap_data_struct! {
    PyRandomizedBenchmarkingRequest(RandomizedBenchmarkingRequest) as "RandomizedBenchmarkingRequest" {
        depth: u64 => Py<PyInt>,
        qubits: u64 => Py<PyInt>,
        gateset: Vec<String> => Vec<Py<PyString>>,
        seed: Option<u64> => Option<Py<PyInt>>,
        interleaver: Option<String> => Option<Py<PyString>>
    }
}

#[pymethods]
impl PyRandomizedBenchmarkingRequest {
    #[new]
    fn __new__(
        depth: u64,
        qubits: u64,
        gateset: Vec<String>,
        seed: Option<u64>,
        interleaver: Option<String>,
    ) -> PyResult<Self> {
        Ok(Self(RandomizedBenchmarkingRequest {
            depth,
            qubits,
            gateset,
            seed,
            interleaver,
        }))
    }
}

py_wrap_data_struct! {
    PyGenerateRandomizedBenchmarkingSequenceResponse(GenerateRandomizedBenchmarkingSequenceResponse) as "GenerateRandomizedBenchmarkingSequenceResponse" {
        sequence: Vec<Vec<i64>> => Vec<Vec<Py<PyInt>>>
    }
}

py_function_sync_async! {
    #[pyfunction(client = "None")]
    async fn generate_randomized_benchmarking_sequence(
        request: PyRandomizedBenchmarkingRequest,
        client: Option<PyQcsClient>,
    ) -> PyResult<PyGenerateRandomizedBenchmarkingSequenceResponse> {
        let client = PyQcsClient::get_or_create_client(client).await;
        qcs::compiler::quilc::generate_randomized_benchmarking_sequence(&client, request.into())
            .map(PyGenerateRandomizedBenchmarkingSequenceResponse::from)
            .map_err(RustQuilcError::from)
            .map_err(RustQuilcError::to_py_err)
    }
}<|MERGE_RESOLUTION|>--- conflicted
+++ resolved
@@ -112,11 +112,8 @@
         qcs::compiler::quilc::compile_program(&quil, target.into(), &client, options.into())
             .map_err(RustQuilcError::from)
             .map_err(RustQuilcError::to_py_err)
-<<<<<<< HEAD
-            .map(|p| p.to_string())
-=======
             .map(|result| PyCompilationResult {
-                program: result.program.to_string(true),
+                program: result.program.to_string(),
                 native_quil_metadata: result.native_quil_metadata.map(PyNativeQuilMetadata)
             })
 
@@ -163,7 +160,6 @@
             topological_swaps,
             qpu_runtime_estimation,
         })
->>>>>>> 0d5234fa
     }
     pub fn __getstate__<'a>(&self, py: Python<'a>) -> PyResult<&'a PyBytes> {
         Ok(PyBytes::new(
