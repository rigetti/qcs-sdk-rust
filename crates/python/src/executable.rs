--- conflicted
+++ resolved
@@ -95,23 +95,13 @@
     #[new]
     #[pyo3(signature = (
         quil,
-<<<<<<< HEAD
         /,
         registers = Vec::new(),
         parameters = Vec::new(),
         shots = None,
-        compile_with_quilc = None,
+        quilc_client = None,
         compiler_options = None,
     ))]
-=======
-        "/",
-        registers = "Vec::new()",
-        parameters = "Vec::new()",
-        shots = "None",
-        quilc_client = "None",
-        compiler_options = "None"
-    )]
->>>>>>> 1d03febc
     pub fn new(
         quil: String,
         registers: Vec<String>,
