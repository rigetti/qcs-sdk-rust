--- conflicted
+++ resolved
@@ -8,15 +8,6 @@
 pub mod qpu;
 pub mod register_data;
 
-<<<<<<< HEAD
-use executable::QcsExecutionError;
-
-// pub use executable::{Error, Executable, ExecuteResultQPU, ExecuteResultQVM, JobHandle, Service};
-// pub use execution_data::{Qpu, Qvm, ReadoutMap};
-// pub use register_data::RegisterData;
-
-=======
->>>>>>> 2babc4d3
 create_init_submodule! {
     classes: [
         execution_data::PyQpu,
