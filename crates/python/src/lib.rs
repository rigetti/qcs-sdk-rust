--- conflicted
+++ resolved
@@ -1,9 +1,7 @@
-<<<<<<< HEAD
-use executable::QcsExecutionError;
-=======
->>>>>>> 85e948f4
 use pyo3::prelude::*;
 use rigetti_pyo3::create_init_submodule;
+
+use executable::QcsExecutionError;
 
 pub mod api;
 pub mod executable;
@@ -20,18 +18,11 @@
         executable::PyExecutable,
         executable::PyJobHandle,
         executable::PyService,
-<<<<<<< HEAD
         register_data::PyRegisterData,
         qpu::client::PyQcsClient
     ],
     errors: [
         QcsExecutionError
-=======
-        register_data::PyRegisterData
-    ],
-    errors: [
-        executable::QcsExecutionError
->>>>>>> 85e948f4
     ],
     funcs: [
         api::compile,
@@ -40,12 +31,8 @@
         api::submit,
         api::retrieve_results,
         api::build_patch_values,
-<<<<<<< HEAD
         api::get_quilc_version,
         api::py_list_quantum_processors
-=======
-        api::get_quilc_version
->>>>>>> 85e948f4
     ],
     submodules: [
         "api": api::init_submodule,
