use pythonize::pythonize;
use qcs::api;
use qcs::qpu::client::QcsClient;
use qcs::qpu::quilc::TargetDevice;
use std::collections::HashMap;

use pyo3::{create_exception, exceptions::PyRuntimeError, prelude::*};

create_exception!(qcs, InvalidConfigError, PyRuntimeError);
create_exception!(qcs, ExecutionError, PyRuntimeError);
create_exception!(qcs, TranslationError, PyRuntimeError);
create_exception!(qcs, CompilationError, PyRuntimeError);
create_exception!(qcs, RewriteArithmeticError, PyRuntimeError);

#[pyfunction]
fn compile(py: Python<'_>, quil: String, target_device: String) -> PyResult<&PyAny> {
    let target_device: TargetDevice = serde_json::from_str(&target_device)
        .map_err(|e| CompilationError::new_err(e.to_string()))?;
    pyo3_asyncio::tokio::future_into_py(py, async move {
        let client = QcsClient::load()
            .await
            .map_err(|e| InvalidConfigError::new_err(e.to_string()))?;
        let result = api::compile(&quil, target_device, &client)
            .map_err(|e| CompilationError::new_err(e.to_string()))?;
        Ok(Python::with_gil(|_py| result))
    })
}

#[pyfunction]
fn rewrite_arithmetic(py: Python<'_>, native_quil: String) -> PyResult<PyObject> {
    let native_program = native_quil
        .parse::<quil_rs::Program>()
        .map_err(|e| TranslationError::new_err(e.to_string()))?;
    let result = api::rewrite_arithmetic(native_program)
        .map_err(|e| RewriteArithmeticError::new_err(e.to_string()))?;
    let pyed = pythonize(py, &result).map_err(|e| TranslationError::new_err(e.to_string()))?;
    Ok(pyed)
}

#[pyfunction]
fn build_patch_values(
    py: Python<'_>,
    recalculation_table: Vec<String>,
    memory: HashMap<String, Vec<f64>>,
) -> PyResult<PyObject> {
    let memory = memory
        .into_iter()
        .map(|(k, v)| (k.into_boxed_str(), v))
        .collect();
    let patch_values = api::build_patch_values(&recalculation_table, &memory)
        .map_err(TranslationError::new_err)?;
    let patch_values =
        pythonize(py, &patch_values).map_err(|e| TranslationError::new_err(e.to_string()))?;
    Ok(patch_values)
}

#[pyfunction]
fn translate(
    py: Python<'_>,
    native_quil: String,
    num_shots: u16,
    quantum_processor_id: String,
) -> PyResult<&PyAny> {
    pyo3_asyncio::tokio::future_into_py(py, async move {
        let client = QcsClient::load()
            .await
            .map_err(|e| InvalidConfigError::new_err(e.to_string()))?;
        let result = api::translate(&native_quil, num_shots, &quantum_processor_id, &client)
            .await
            .map_err(|e| TranslationError::new_err(e.to_string()))?;
        let result = Python::with_gil(|py| {
            pythonize(py, &result).map_err(|e| TranslationError::new_err(e.to_string()))
        })?;
        Ok(result)
    })
}

#[pyfunction]
fn submit(
    py: Python<'_>,
    program: String,
    patch_values: HashMap<String, Vec<f64>>,
    quantum_processor_id: String,
    use_gateway: bool,
) -> PyResult<&PyAny> {
    pyo3_asyncio::tokio::future_into_py(py, async move {
        let client = QcsClient::load()
            .await
            .map_err(|e| InvalidConfigError::new_err(e.to_string()))?;
<<<<<<< HEAD
        let client = QcsClient::with_config(config).with_use_gateway(use_gateway);
=======
>>>>>>> 953233ea
        let job_id = api::submit(&program, patch_values, &quantum_processor_id, &client)
            .await
            .map_err(|e| ExecutionError::new_err(e.to_string()))?;
        Ok(Python::with_gil(|_py| job_id))
    })
}

#[pyfunction]
fn retrieve_results(
    py: Python<'_>,
    job_id: String,
    quantum_processor_id: String,
    use_gateway: bool,
) -> PyResult<&PyAny> {
<<<<<<< HEAD
    pyo3_asyncio::tokio::future_into_py(py, async move {
        let config = ClientConfiguration::load()
            .await
            .map_err(|e| InvalidConfigError::new_err(e.to_string()))?;
        let client = QcsClient::with_config(config).with_use_gateway(use_gateway);
=======
    pyo3_asyncio::tokio::local_future_into_py(py, async move {
        let client = QcsClient::load()
            .await
            .map_err(|e| InvalidConfigError::new_err(e.to_string()))?;
>>>>>>> 953233ea
        let results = api::retrieve_results(&job_id, &quantum_processor_id, &client)
            .await
            .map_err(|e| ExecutionError::new_err(e.to_string()))?;
        let results = Python::with_gil(|py| {
            pythonize(py, &results).map_err(|e| ExecutionError::new_err(e.to_string()))
        })?;
        Ok(results)
    })
}

#[pymodule]
fn qcs_sdk(_py: Python<'_>, m: &PyModule) -> PyResult<()> {
    m.add_function(wrap_pyfunction!(compile, m)?)?;
    m.add_function(wrap_pyfunction!(rewrite_arithmetic, m)?)?;
    m.add_function(wrap_pyfunction!(translate, m)?)?;
    m.add_function(wrap_pyfunction!(submit, m)?)?;
    m.add_function(wrap_pyfunction!(retrieve_results, m)?)?;
    m.add_function(wrap_pyfunction!(build_patch_values, m)?)?;
    Ok(())
}<|MERGE_RESOLUTION|>--- conflicted
+++ resolved
@@ -86,11 +86,8 @@
     pyo3_asyncio::tokio::future_into_py(py, async move {
         let client = QcsClient::load()
             .await
-            .map_err(|e| InvalidConfigError::new_err(e.to_string()))?;
-<<<<<<< HEAD
-        let client = QcsClient::with_config(config).with_use_gateway(use_gateway);
-=======
->>>>>>> 953233ea
+            .map_err(|e| InvalidConfigError::new_err(e.to_string()))?
+            .with_use_gateway(use_gateway);
         let job_id = api::submit(&program, patch_values, &quantum_processor_id, &client)
             .await
             .map_err(|e| ExecutionError::new_err(e.to_string()))?;
@@ -105,18 +102,11 @@
     quantum_processor_id: String,
     use_gateway: bool,
 ) -> PyResult<&PyAny> {
-<<<<<<< HEAD
     pyo3_asyncio::tokio::future_into_py(py, async move {
-        let config = ClientConfiguration::load()
-            .await
-            .map_err(|e| InvalidConfigError::new_err(e.to_string()))?;
-        let client = QcsClient::with_config(config).with_use_gateway(use_gateway);
-=======
-    pyo3_asyncio::tokio::local_future_into_py(py, async move {
         let client = QcsClient::load()
             .await
-            .map_err(|e| InvalidConfigError::new_err(e.to_string()))?;
->>>>>>> 953233ea
+            .map_err(|e| InvalidConfigError::new_err(e.to_string()))?
+            .with_use_gateway(use_gateway);
         let results = api::retrieve_results(&job_id, &quantum_processor_id, &client)
             .await
             .map_err(|e| ExecutionError::new_err(e.to_string()))?;
