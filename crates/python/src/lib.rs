use pythonize::pythonize;
use qcs::api;
use qcs::qpu::client::Qcs;
use qcs::qpu::quilc::TargetDevice;
use std::collections::HashMap;

use pyo3::{create_exception, exceptions::PyRuntimeError, prelude::*};

create_exception!(qcs, InvalidConfigError, PyRuntimeError);
create_exception!(qcs, ExecutionError, PyRuntimeError);
create_exception!(qcs, TranslationError, PyRuntimeError);
create_exception!(qcs, CompilationError, PyRuntimeError);
create_exception!(qcs, RewriteArithmeticError, PyRuntimeError);

#[pyfunction]
fn compile(py: Python<'_>, quil: String, target_device: String) -> PyResult<&PyAny> {
    let target_device: TargetDevice = serde_json::from_str(&target_device)
        .map_err(|e| CompilationError::new_err(e.to_string()))?;
    pyo3_asyncio::tokio::future_into_py(py, async move {
        let client = Qcs::load()
            .await
            .map_err(|e| InvalidConfigError::new_err(e.to_string()))?;
        let result = api::compile(&quil, target_device, &client)
            .map_err(|e| CompilationError::new_err(e.to_string()))?;
        Ok(Python::with_gil(|_py| result))
    })
}

#[pyfunction]
fn rewrite_arithmetic(py: Python<'_>, native_quil: String) -> PyResult<PyObject> {
    let native_program = native_quil
        .parse::<quil_rs::Program>()
        .map_err(|e| TranslationError::new_err(e.to_string()))?;
    let result = api::rewrite_arithmetic(native_program)
        .map_err(|e| RewriteArithmeticError::new_err(e.to_string()))?;
    let pyed = pythonize(py, &result).map_err(|e| TranslationError::new_err(e.to_string()))?;
    Ok(pyed)
}

#[pyfunction]
fn build_patch_values(
    py: Python<'_>,
    recalculation_table: Vec<String>,
    memory: HashMap<String, Vec<f64>>,
) -> PyResult<PyObject> {
    let memory = memory
        .into_iter()
        .map(|(k, v)| (k.into_boxed_str(), v))
        .collect();
    let patch_values = api::build_patch_values(&recalculation_table, &memory)
        .map_err(TranslationError::new_err)?;
    let patch_values =
        pythonize(py, &patch_values).map_err(|e| TranslationError::new_err(e.to_string()))?;
    Ok(patch_values)
}

#[pyfunction]
fn translate(
    py: Python<'_>,
    native_quil: String,
    num_shots: u16,
    quantum_processor_id: String,
) -> PyResult<&PyAny> {
    pyo3_asyncio::tokio::future_into_py(py, async move {
        let client = Qcs::load()
            .await
            .map_err(|e| InvalidConfigError::new_err(e.to_string()))?;
        let result = api::translate(&native_quil, num_shots, &quantum_processor_id, &client)
            .await
            .map_err(|e| TranslationError::new_err(e.to_string()))?;
        let result = Python::with_gil(|py| {
            pythonize(py, &result).map_err(|e| TranslationError::new_err(e.to_string()))
        })?;
        Ok(result)
    })
}

#[pyfunction]
fn submit(
    py: Python<'_>,
    program: String,
    patch_values: HashMap<String, Vec<f64>>,
    quantum_processor_id: String,
    use_gateway: bool,
) -> PyResult<&PyAny> {
    pyo3_asyncio::tokio::future_into_py(py, async move {
        let client = Qcs::load()
            .await
            .map_err(|e| InvalidConfigError::new_err(e.to_string()))?
            .with_use_gateway(use_gateway);
        let job_id = api::submit(&program, patch_values, &quantum_processor_id, &client)
            .await
            .map_err(|e| ExecutionError::new_err(e.to_string()))?;
        Ok(Python::with_gil(|_py| job_id))
    })
}

#[pyfunction]
fn retrieve_results(
    py: Python<'_>,
    job_id: String,
    quantum_processor_id: String,
    use_gateway: bool,
) -> PyResult<&PyAny> {
<<<<<<< HEAD
    pyo3_asyncio::tokio::future_into_py(py, async move {
        let client = QcsClient::load()
=======
    pyo3_asyncio::tokio::local_future_into_py(py, async move {
        let client = Qcs::load()
>>>>>>> 296db26b
            .await
            .map_err(|e| InvalidConfigError::new_err(e.to_string()))?
            .with_use_gateway(use_gateway);
        let results = api::retrieve_results(&job_id, &quantum_processor_id, &client)
            .await
            .map_err(|e| ExecutionError::new_err(e.to_string()))?;
        let results = Python::with_gil(|py| {
            pythonize(py, &results).map_err(|e| ExecutionError::new_err(e.to_string()))
        })?;
        Ok(results)
    })
}

#[pymodule]
fn qcs_sdk(_py: Python<'_>, m: &PyModule) -> PyResult<()> {
    m.add_function(wrap_pyfunction!(compile, m)?)?;
    m.add_function(wrap_pyfunction!(rewrite_arithmetic, m)?)?;
    m.add_function(wrap_pyfunction!(translate, m)?)?;
    m.add_function(wrap_pyfunction!(submit, m)?)?;
    m.add_function(wrap_pyfunction!(retrieve_results, m)?)?;
    m.add_function(wrap_pyfunction!(build_patch_values, m)?)?;
    Ok(())
}<|MERGE_RESOLUTION|>--- conflicted
+++ resolved
@@ -102,13 +102,8 @@
     quantum_processor_id: String,
     use_gateway: bool,
 ) -> PyResult<&PyAny> {
-<<<<<<< HEAD
     pyo3_asyncio::tokio::future_into_py(py, async move {
-        let client = QcsClient::load()
-=======
-    pyo3_asyncio::tokio::local_future_into_py(py, async move {
         let client = Qcs::load()
->>>>>>> 296db26b
             .await
             .map_err(|e| InvalidConfigError::new_err(e.to_string()))?
             .with_use_gateway(use_gateway);
