use pyo3::prelude::*;
use quil;
use rigetti_pyo3::create_init_submodule;

use executable::QcsExecutionError;

pub mod api;
pub mod executable;
pub mod execution_data;
pub mod grpc;
pub mod qpu;
pub mod qvm;
pub mod register_data;

create_init_submodule! {
    classes: [
        execution_data::PyExecutionData,
        execution_data::PyResultData,
        execution_data::PyRegisterMap,
        execution_data::PyRegisterMatrix,
        executable::PyExecutable,
        executable::PyParameter,
        executable::PyJobHandle,
        executable::PyService,
        register_data::PyRegisterData,
        qpu::client::PyQcsClient
    ],
    errors: [
        QcsExecutionError,
        execution_data::PyRegisterMatrixConversionError
    ],
    funcs: [
        api::compile,
        api::rewrite_arithmetic,
        api::translate,
        api::submit,
        api::retrieve_results,
        api::build_patch_values,
        api::get_quilc_version,
        api::py_list_quantum_processors,
        qpu::isa::py_get_instruction_set_architecture
    ],
    submodules: [
        "api": api::init_submodule,
        "qpu": qpu::init_submodule,
<<<<<<< HEAD
        "quil": quil::init_quil_submodule
=======
        "qvm": qvm::init_submodule
>>>>>>> 41c5b011
    ],
}

#[pymodule]
fn qcs_sdk(py: Python<'_>, m: &PyModule) -> PyResult<()> {
    init_submodule("qcs_sdk", py, m)
}<|MERGE_RESOLUTION|>--- conflicted
+++ resolved
@@ -43,11 +43,8 @@
     submodules: [
         "api": api::init_submodule,
         "qpu": qpu::init_submodule,
-<<<<<<< HEAD
+        "qvm": qvm::init_submodule,
         "quil": quil::init_quil_submodule
-=======
-        "qvm": qvm::init_submodule
->>>>>>> 41c5b011
     ],
 }
 
