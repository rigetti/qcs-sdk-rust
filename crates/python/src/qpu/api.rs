//! Running programs on a QPU.
use std::collections::HashMap;
use std::time::Duration;

use numpy::Complex32;
use pyo3::{
    exceptions::{PyRuntimeError, PyValueError},
    pyclass,
    pyclass::CompareOp,
    pyfunction, pymethods,
    types::{PyComplex, PyInt, PyTuple},
    IntoPy, Py, PyObject, PyResult, Python, ToPyObject,
};
use qcs::qpu::api::{
    ApiExecutionOptions, ApiExecutionOptionsBuilder, ConnectionStrategy, ExecutionOptions,
    ExecutionOptionsBuilder,
};
use qcs_api_client_grpc::models::controller::{
    data_value, readout_values, ControllerJobExecutionResult,
};
use rigetti_pyo3::{
    create_init_submodule, impl_as_mut_for_wrapper, impl_repr, num_complex, py_wrap_error,
    py_wrap_type, py_wrap_union_enum, wrap_error, PyWrapper, ToPythonError,
};

use crate::py_sync::py_function_sync_async;

use crate::client::PyQcsClient;

use super::result_data::PyMemoryValues;

create_init_submodule! {
    classes: [
        PyRegister,
        ExecutionResult,
        ExecutionResults,
        PyConnectionStrategy,
        PyExecutionOptions,
        PyExecutionOptionsBuilder,
        PyApiExecutionOptions,
        PyApiExecutionOptionsBuilder
    ],
    errors: [
        SubmissionError,
        QpuApiError
    ],
    funcs: [
        py_submit,
        py_submit_async,
        py_submit_with_parameter_batch,
        py_submit_with_parameter_batch_async,
        py_cancel_job,
        py_cancel_job_async,
        py_cancel_jobs,
        py_cancel_jobs_async,
        py_retrieve_results,
        py_retrieve_results_async
    ],
}

/// Errors that may occur when submitting a program for execution
#[derive(Debug, thiserror::Error)]
enum RustSubmissionError {
    /// An API error occurred
    #[error("An API error occurred: {0}")]
    QpuApiError(#[from] qcs::qpu::api::QpuApiError),

    /// Job could not be deserialized
    #[error("Failed to deserialize job: {0}")]
    DeserializeError(#[from] serde_json::Error),
}

py_wrap_error!(runner, RustSubmissionError, SubmissionError, PyRuntimeError);

py_function_sync_async! {
    /// Submits an executable `program` to be run on the specified QPU
    ///
    /// # Errors
    ///
    /// May return an error if
    /// * an engagement is not available
    /// * an RPCQ client cannot be built
    /// * the program cannot be submitted
    #[pyo3_opentelemetry::pypropagate(on_context_extraction_failure="ignore")]
    #[pyfunction]
    #[pyo3(signature = (program, patch_values, quantum_processor_id = None, client = None, execution_options = None))]
    async fn submit(
        program: String,
        patch_values: HashMap<String, Vec<f64>>,
        quantum_processor_id: Option<String>,
        client: Option<PyQcsClient>,
        execution_options: Option<PyExecutionOptions>,
    ) -> PyResult<String> {
        let client = PyQcsClient::get_or_create_client(client);

        // Is there a better way to map these patch_values keys? This
        // negates the whole purpose of [`submit`] using `Box<str>`,
        // instead of `String` directly, which normally would decrease
        // copies _and_ require less space, since str can't be extended.
        let patch_values = patch_values
            .into_iter()
            .map(|(k, v)| (k.into_boxed_str(), v))
            .collect();

        let job = serde_json::from_str(&program)
            .map_err(RustSubmissionError::from)
            .map_err(RustSubmissionError::to_py_err)?;

        let job_id = qcs::qpu::api::submit(quantum_processor_id.as_deref(), job, &patch_values, &client, execution_options.unwrap_or_default().as_inner()).await
            .map_err(RustSubmissionError::from)
            .map_err(RustSubmissionError::to_py_err)?;

        Ok(job_id.to_string())
    }
}

py_function_sync_async! {
    #[pyo3_opentelemetry::pypropagate(on_context_extraction_failure="ignore")]
    #[pyfunction]
    #[pyo3(signature = (program, patch_values, quantum_processor_id = None, client = None, execution_options = None))]
    async fn submit_with_parameter_batch(
        program: String,
        patch_values: Vec<HashMap<String, Vec<f64>>>,
        quantum_processor_id: Option<String>,
        client: Option<PyQcsClient>,
        execution_options: Option<PyExecutionOptions>,
    ) -> PyResult<Vec<String>> {
        let client = PyQcsClient::get_or_create_client(client);

        let patch_values: Vec<HashMap<Box<str>, Vec<f64>>> = patch_values
            .into_iter()
            .map(|m| m.into_iter().map(|(k, v)| (k.into_boxed_str(), v)).collect())
            .collect();

        let job = serde_json::from_str(&program)
            .map_err(RustSubmissionError::from)
            .map_err(RustSubmissionError::to_py_err)?;

        Ok(qcs::qpu::api::submit_with_parameter_batch(quantum_processor_id.as_deref(), job, &patch_values, &client, execution_options.unwrap_or_default().as_inner()).await
            .map_err(RustSubmissionError::from)
            .map_err(RustSubmissionError::to_py_err)?
            .into_iter()
            .map(|id| id.to_string())
            .collect())
    }
}

wrap_error!(RustQpuApiError(qcs::qpu::api::QpuApiError));
py_wrap_error!(runner, RustQpuApiError, QpuApiError, PyRuntimeError);

/// Variants of data vectors within a single ExecutionResult.
#[derive(Clone, Debug)]
pub enum Register {
    I32(Vec<i32>),
    Complex32(Vec<Complex32>),
}

py_wrap_union_enum! {
    #[derive(Debug)]
    PyRegister(Register) as "Register" {
        i32: I32 => Vec<Py<PyInt>>,
        complex32: Complex32 => Vec<Py<PyComplex>>
    }
}

/// The execution readout data from a particular memory location.
#[pyclass]
#[derive(Clone, Debug)]
pub struct ExecutionResult {
    /// Describes result shape dimensions.
    #[pyo3(get)]
    pub shape: [usize; 2],
    /// Register data for this result.
    #[pyo3(get)]
    pub data: PyRegister,
    /// Name of the data type.
    #[pyo3(get)]
    pub dtype: String,
}

impl From<readout_values::Values> for ExecutionResult {
    fn from(values: readout_values::Values) -> Self {
        match values {
            readout_values::Values::ComplexValues(cs) => ExecutionResult {
                shape: [cs.values.len(), 1],
                dtype: "complex".into(),
                data: Register::Complex32(
                    cs.values
                        .into_iter()
                        .map(|c| num_complex::Complex32::new(c.real, c.imaginary))
                        .collect(),
                )
                .into(),
            },
            readout_values::Values::IntegerValues(ns) => ExecutionResult {
                shape: [ns.values.len(), 1],
                dtype: "integer".into(),
                data: Register::I32(ns.values).into(),
            },
        }
    }
}

#[pymethods]
impl ExecutionResult {
    #[staticmethod]
    fn from_register(register: PyRegister) -> Self {
        match register.as_inner() {
            Register::I32(values) => ExecutionResult {
                shape: [values.len(), 1],
                dtype: "integer".into(),
                data: register,
            },
            Register::Complex32(values) => ExecutionResult {
                shape: [values.len(), 1],
                dtype: "complex".into(),
                data: register,
            },
        }
    }
}

#[pyclass]
#[derive(Clone, Debug)]
pub struct ExecutionResults {
    /// Result data buffers keyed by readout alias name.
    #[pyo3(get)]
    pub buffers: HashMap<String, ExecutionResult>,
    /// QPU execution duration.
    #[pyo3(get)]
    pub execution_duration_microseconds: Option<u64>,
    #[pyo3(get)]
    pub memory: HashMap<String, PyMemoryValues>,
}

#[pymethods]
impl ExecutionResults {
    #[new]
    fn new(
        buffers: HashMap<String, ExecutionResult>,
        memory: HashMap<String, PyMemoryValues>,
        execution_duration_microseconds: Option<u64>,
    ) -> Self {
        Self {
            buffers,
            execution_duration_microseconds,
            memory,
        }
    }
}

impl ExecutionResults {
    fn from_controller_job_execution_result(
        py: Python<'_>,
        result: ControllerJobExecutionResult,
    ) -> PyResult<Self> {
        let buffers = result
            .readout_values
            .into_iter()
            .filter_map(|(key, val)| val.values.map(|values| (key, values.into())))
            .collect();

        let memory = result.memory_values.iter().try_fold(
            HashMap::with_capacity(result.memory_values.len()),
            |mut acc, (key, value)| -> PyResult<HashMap<_, _>> {
                if let Some(value) = &value.value {
                    acc.insert(
                        key.clone(),
                        match value {
                            data_value::Value::Binary(value) => PyMemoryValues::from_binary(
                                py,
                                value
                                    .data
                                    .iter()
                                    .map(|v| v.to_object(py).extract(py))
                                    .collect::<PyResult<Vec<_>>>()?,
                            )?,
                            data_value::Value::Integer(value) => PyMemoryValues::from_integer(
                                py,
                                value
                                    .data
                                    .iter()
                                    .map(|v| v.to_object(py).extract(py))
                                    .collect::<PyResult<Vec<_>>>()?,
                            )?,
                            data_value::Value::Real(value) => PyMemoryValues::from_real(
                                py,
                                value
                                    .data
                                    .iter()
                                    .map(|v| v.to_object(py).extract(py))
                                    .collect::<PyResult<Vec<_>>>()?,
                            )?,
                        },
                    )
                } else {
                    None
                };

                Ok(acc)
            },
        )?;

        Ok(Self {
            buffers,
            execution_duration_microseconds: Some(result.execution_duration_microseconds),
            memory,
        })
    }
}

py_function_sync_async! {
    #[pyfunction]
    #[pyo3(signature = (job_ids, quantum_processor_id = None, client = None, execution_options = None))]
    async fn cancel_jobs(
        job_ids: Vec<String>,
        quantum_processor_id: Option<String>,
        client: Option<PyQcsClient>,
        execution_options: Option<PyExecutionOptions>,
    ) -> PyResult<()> {
        let client = PyQcsClient::get_or_create_client(client);

        qcs::qpu::api::cancel_jobs(
            job_ids.into_iter().map(|id| id.into()).collect(),
            quantum_processor_id.as_deref(),
            &client,
            execution_options.unwrap_or_default().as_inner()
        )
        .await
        .map_err(RustQpuApiError::from).map_err(RustQpuApiError::to_py_err)?;

        Ok(())
    }
}

py_function_sync_async! {
    #[pyfunction]
    #[pyo3(signature = (job_id, quantum_processor_id = None, client = None, execution_options = None))]
    async fn cancel_job(
        job_id: String,
        quantum_processor_id: Option<String>,
        client: Option<PyQcsClient>,
        execution_options: Option<PyExecutionOptions>,
    ) -> PyResult<()> {
        let client = PyQcsClient::get_or_create_client(client);

        qcs::qpu::api::cancel_job(
            job_id.into(),
            quantum_processor_id.as_deref(),
            &client,
            execution_options.unwrap_or_default().as_inner()
        )
        .await
        .map_err(RustQpuApiError::from).map_err(RustQpuApiError::to_py_err)?;

        Ok(())
    }
}

py_function_sync_async! {
    #[pyo3_opentelemetry::pypropagate(on_context_extraction_failure="ignore")]
    #[pyfunction]
    #[pyo3(signature = (job_id, quantum_processor_id = None, client = None, execution_options = None))]
    async fn retrieve_results(
        job_id: String,
        quantum_processor_id: Option<String>,
        client: Option<PyQcsClient>,
        execution_options: Option<PyExecutionOptions>
    ) -> PyResult<ExecutionResults> {
        let client = PyQcsClient::get_or_create_client(client);

        let results = qcs::qpu::api::retrieve_results(job_id.into(), quantum_processor_id.as_deref(), &client, execution_options.unwrap_or_default().as_inner())
            .await
            .map_err(RustQpuApiError::from)
            .map_err(RustQpuApiError::to_py_err)?;

        Python::with_gil(|py| {
            ExecutionResults::from_controller_job_execution_result(py, results)
        })
    }
}

py_wrap_type! {
    #[derive(Debug, Default)]
    #[pyo3(module = "qcs_sdk.qpu.api")]
    PyExecutionOptions(ExecutionOptions) as "ExecutionOptions"
}
impl_repr!(PyExecutionOptions);
impl_as_mut_for_wrapper!(PyExecutionOptions);

py_wrap_type! {
    #[derive(Debug, Default)]
    PyApiExecutionOptions(ApiExecutionOptions) as "APIExecutionOptions"
}
impl_repr!(PyApiExecutionOptions);
impl_as_mut_for_wrapper!(PyApiExecutionOptions);

#[pymethods]
impl PyExecutionOptions {
    #[staticmethod]
    fn default() -> Self {
        Self::from(ExecutionOptions::default())
    }

    #[staticmethod]
    fn builder() -> PyExecutionOptionsBuilder {
        PyExecutionOptionsBuilder::default()
    }

    #[getter]
    fn connection_strategy(&self) -> PyConnectionStrategy {
        PyConnectionStrategy(self.as_inner().connection_strategy().clone())
    }

    #[getter]
    fn timeout_seconds(&self) -> Option<f64> {
        self.as_inner()
            .timeout()
            .map(|timeout| timeout.as_secs_f64())
    }

    #[getter]
    fn api_options(&self) -> Option<PyApiExecutionOptions> {
        self.as_inner()
            .api_options()
            .map(|x| PyApiExecutionOptions(x.clone().into()))
    }

    fn __richcmp__(&self, py: Python<'_>, other: &Self, op: CompareOp) -> PyObject {
        match op {
            CompareOp::Eq => (self.as_inner() == other.as_inner()).into_py(py),
            _ => py.NotImplemented(),
        }
    }

    fn __reduce__<'py>(&mut self, py: Python<'py>) -> PyResult<&'py PyTuple> {
        let callable = py.get_type::<Self>().getattr("_from_parts")?;
        Ok(PyTuple::new(
            py,
            [
                callable,
                PyTuple::new(
                    py,
                    &[
                        self.connection_strategy().into_py(py),
                        self.timeout_seconds().into_py(py),
                        self.api_options().into_py(py),
                    ],
                ),
            ],
        ))
    }

    #[staticmethod]
    fn _from_parts(
        connection_strategy: PyConnectionStrategy,
        timeout_seconds: Option<f64>,
        api_options: Option<PyApiExecutionOptions>,
    ) -> PyResult<Self> {
        let mut builder = Self::builder();
        builder.connection_strategy(connection_strategy);
        builder.timeout_seconds(timeout_seconds);
        builder.api_options(api_options);
        builder.build()
    }
}

#[pymethods]
impl PyApiExecutionOptions {
    #[staticmethod]
    fn default() -> Self {
        Self::from(ApiExecutionOptions::default())
    }

    #[staticmethod]
    fn builder() -> PyApiExecutionOptionsBuilder {
        PyApiExecutionOptionsBuilder::default()
    }

    #[getter]
    fn bypass_settings_protection(&self) -> bool {
        self.as_inner().bypass_settings_protection()
    }
}

py_wrap_type! {
    PyExecutionOptionsBuilder(ExecutionOptionsBuilder) as "ExecutionOptionsBuilder"
}

#[pymethods]
impl PyExecutionOptionsBuilder {
    #[new]
    fn new() -> Self {
        Self::default()
    }

    #[staticmethod]
    fn default() -> Self {
        Self::from(ExecutionOptionsBuilder::default())
    }

    #[setter]
    fn connection_strategy(&mut self, connection_strategy: PyConnectionStrategy) {
        // `derive_builder::Builder` doesn't implement AsMut, meaning we can't use `PyWrapperMut`,
        // which forces us into this awkward clone.

        *self = Self::from(
            self.as_inner()
                .clone()
                .connection_strategy(connection_strategy.as_inner().clone())
                .clone(),
        );
    }

    #[setter]
    fn api_options(&mut self, api_options: Option<PyApiExecutionOptions>) {
        *self = Self::from(
            self.as_inner()
                .clone()
                .api_options(api_options.map(|x| x.into_inner().into()))
                .clone(),
        );
    }

    #[setter]
    fn timeout_seconds(&mut self, timeout_seconds: Option<f64>) {
        let timeout = timeout_seconds.map(Duration::from_secs_f64);
        *self = Self::from(self.as_inner().clone().timeout(timeout).clone());
    }

    fn build(&self) -> PyResult<PyExecutionOptions> {
        Ok(PyExecutionOptions::from(
            self.as_inner()
                .build()
                .map_err(|err| PyValueError::new_err(err.to_string()))?,
        ))
    }
}

py_wrap_type! {
    PyApiExecutionOptionsBuilder(ApiExecutionOptionsBuilder) as "APIExecutionOptionsBuilder"
}

#[pymethods]
impl PyApiExecutionOptionsBuilder {
    #[new]
    fn new() -> Self {
        Self::default()
    }

    #[staticmethod]
    fn default() -> Self {
        Self::from(ApiExecutionOptionsBuilder::default())
    }

    #[setter]
    fn bypass_settings_protection(&mut self, bypass_settings_protection: bool) {
        // `derive_builder::Builder` doesn't implement AsMut, meaning we can't use `PyWrapperMut`,
        // which forces us into this awkward clone.

        *self = Self::from(
            self.as_inner()
                .clone()
                .bypass_settings_protection(bypass_settings_protection)
                .clone(),
        );
    }

    fn build(&self) -> PyResult<PyApiExecutionOptions> {
        Ok(PyApiExecutionOptions::from(
            self.as_inner()
                .build()
                .map_err(|err| PyValueError::new_err(err.to_string()))?,
        ))
    }
}

py_wrap_type! {
<<<<<<< HEAD
    #[derive(Debug, Default)]
=======
    #[derive(Default)]
    #[pyo3(module = "qcs_sdk.qpu.api")]
>>>>>>> f77952b3
    PyConnectionStrategy(ConnectionStrategy) as "ConnectionStrategy"
}
impl_repr!(PyConnectionStrategy);

#[pymethods]
impl PyConnectionStrategy {
    #[staticmethod]
    #[pyo3(name = "default")]
    fn py_default() -> Self {
        Self::default()
    }

    #[staticmethod]
    fn gateway() -> Self {
        Self(ConnectionStrategy::Gateway)
    }

    fn is_gateway(&self) -> bool {
        matches!(self.as_inner(), ConnectionStrategy::Gateway)
    }

    #[staticmethod]
    fn direct_access() -> Self {
        Self(ConnectionStrategy::DirectAccess)
    }

    fn is_direct_access(&self) -> bool {
        matches!(self.as_inner(), ConnectionStrategy::DirectAccess)
    }

    #[staticmethod]
    fn endpoint_id(endpoint_id: String) -> PyResult<Self> {
        Ok(Self(ConnectionStrategy::EndpointId(endpoint_id)))
    }

    fn is_endpoint_id(&self) -> bool {
        matches!(self.as_inner(), ConnectionStrategy::EndpointId(_))
    }

    fn get_endpoint_id(&self) -> PyResult<String> {
        match self.as_inner() {
            ConnectionStrategy::EndpointId(id) => Ok(id.clone()),
            _ => Err(PyValueError::new_err(
                "ConnectionStrategy is not an EndpointId",
            )),
        }
    }

    fn __richcmp__(&self, py: Python<'_>, other: &Self, op: CompareOp) -> PyObject {
        match op {
            CompareOp::Eq => (self.as_inner() == other.as_inner()).into_py(py),
            _ => py.NotImplemented(),
        }
    }

    fn __reduce__(&self, py: Python<'_>) -> PyResult<PyObject> {
        Ok(match self.as_inner() {
            ConnectionStrategy::Gateway => PyTuple::new(
                py,
                &[
                    py.get_type::<Self>().getattr("gateway")?.to_object(py),
                    PyTuple::empty(py).to_object(py),
                ],
            )
            .to_object(py),
            ConnectionStrategy::DirectAccess => PyTuple::new(
                py,
                &[
                    py.get_type::<Self>()
                        .getattr("direct_access")?
                        .to_object(py),
                    PyTuple::empty(py).to_object(py),
                ],
            )
            .to_object(py),
            ConnectionStrategy::EndpointId(endpoint_id) => PyTuple::new(
                py,
                &[
                    py.get_type::<Self>().getattr("endpoint_id")?.to_object(py),
                    PyTuple::new(py, [endpoint_id]).to_object(py),
                ],
            )
            .to_object(py),
        })
    }
}<|MERGE_RESOLUTION|>--- conflicted
+++ resolved
@@ -576,12 +576,8 @@
 }
 
 py_wrap_type! {
-<<<<<<< HEAD
     #[derive(Debug, Default)]
-=======
-    #[derive(Default)]
     #[pyo3(module = "qcs_sdk.qpu.api")]
->>>>>>> f77952b3
     PyConnectionStrategy(ConnectionStrategy) as "ConnectionStrategy"
 }
 impl_repr!(PyConnectionStrategy);
