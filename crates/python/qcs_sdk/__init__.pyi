--- conflicted
+++ resolved
@@ -1,18 +1,15 @@
 from .api import *
 
 from .qpu.client import QcsClient as QcsClient
+from .qpu.isa import (
+    get_instruction_set_architecture as get_instruction_set_architecture,
+)
 from .qpu.result_data import (
     ReadoutValues as ReadoutValues,
     QPUResultData as QPUResultData,
 )
 
-<<<<<<< HEAD
 from .qvm.result_data import QVMResultData as QVMResultData
-=======
-from .qpu.isa import (
-    get_instruction_set_architecture as get_instruction_set_architecture
-)
->>>>>>> 7a96c0c6
 
 from ._execution_data import (
     ResultData as ResultData,
