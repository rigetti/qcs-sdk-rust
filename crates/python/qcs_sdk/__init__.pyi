import datetime
from enum import Enum
from typing import Dict, List, Sequence, Optional, Union, final, Iterable, Tuple

import numpy as np
from numpy.typing import NDArray

<<<<<<< HEAD
from qcs_sdk.qpu import QPUResultData
from qcs_sdk.qvm import QVMResultData, QVMHTTPClient
=======
from qcs_sdk.qpu import QPUResultData, RawQPUReadoutData
from qcs_sdk.qvm import QVMResultData, RawQVMReadoutData
>>>>>>> 55f28f7d
from qcs_sdk.compiler.quilc import CompilerOpts

from qcs_sdk.client import QCSClient as QCSClient

from . import qpu as qpu
from . import qvm as qvm
from . import compiler as compiler
from . import client as client

class ExecutionError(RuntimeError):
    """Error encountered when executing a program."""

    ...

@final
class Executable:
    """
    The builder interface for executing Quil programs on QVMs and QPUs.
    """

    def __new__(
        cls,
        quil: str,
        /,
        registers: Optional[Sequence[str]] = None,
        parameters: Optional[Sequence[ExeParameter]] = None,
        shots: Optional[int] = None,
        quilc_client: Optional[RPCQClient] = None,
        compiler_options: Optional[CompilerOpts] = None,
    ) -> "Executable": ...
    def execute_on_qvm(self, client: QVMHTTPClient) -> ExecutionData:
        """
        Execute on a QVM which is accessible via the provided client.

        :raises ExecutionError: If the job fails to execute.
        """
        ...
    async def execute_on_qvm_async(self, client: QVMHTTPClient) -> ExecutionData:
        """
        Execute on a QVM which is accessible via the provided client.
        (async analog of ``Executable.execute_on_qvm``.)

        :raises ExecutionError: If the job fails to execute.
        """
        ...
    def execute_on_qpu(self, quantum_processor_id: str, endpoint_id: Optional[str] = None) -> ExecutionData:
        """
        Compile the program and execute it on a QPU, waiting for results.

        :param endpoint_id: execute the compiled program against an explicitly provided endpoint. If `None`,
        the default endpoint for the given quantum_processor_id is used.

        :raises ExecutionError: If the job fails to execute.
        """
        ...
    async def execute_on_qpu_async(self, quantum_processor_id: str, endpoint_id: Optional[str] = None) -> ExecutionData:
        """
        Compile the program and execute it on a QPU, waiting for results.
        (async analog of ``Executable.execute_on_qpu``)

        :param endpoint_id: execute the compiled program against an explicitly provided endpoint. If `None`,
        the default endpoint for the given quantum_processor_id is used.

        :raises ExecutionError: If the job fails to execute.
        """
        ...
    def submit_to_qpu(self, quantum_processor_id: str, endpoint_id: Optional[str] = None) -> JobHandle:
        """
        Compile the program and execute it on a QPU, without waiting for results.

        :param endpoint_id: execute the compiled program against an explicitly provided endpoint. If `None`,
        the default endpoint for the given quantum_processor_id is used.

        :raises ExecutionError: If the job fails to execute.
        """
        ...
    async def submit_to_qpu_async(self, quantum_processor_id: str, endpoint_id: Optional[str] = None) -> JobHandle:
        """
        Compile the program and execute it on a QPU, without waiting for results.
        (async analog of ``Executable.execute_on_qpu``)

        :param endpoint_id: execute the compiled program against an explicitly provided endpoint. If `None`,
        the default endpoint for the given quantum_processor_id is used.

        :raises ExecutionError: If the job fails to execute.
        """
        ...
    def retrieve_results(self, job_handle: JobHandle) -> ExecutionData:
        """
        Wait for the results of a job to complete.

        :raises ExecutionError: If the job fails to execute.
        """
        ...
    async def retrieve_results_async(self, job_handle: JobHandle) -> ExecutionData:
        """
        Wait for the results of a job to complete.
        (async analog of ``Executable.retrieve_results``)

        :raises ExecutionError: If the job fails to execute.
        """
        ...

@final
class JobHandle:
    """
    The result of submitting a job to a QPU.

    Used to retrieve the results of a job.
    """

    @property
    def job_id(self) -> str:
        """
        Unique ID associated with a single job execution.
        """
        ...
    @property
    def readout_map(self) -> Dict[str, str]:
        """
        The readout map from source readout memory locations to the filter pipeline node which publishes the data.
        """
        ...

@final
class ExeParameter:
    """
    Program execution parameters.

    Note: The validity of parameters is not checked until execution.
    """

    def __new__(
        cls,
        name: str,
        index: int,
        value: float,
    ) -> "ExeParameter": ...
    @property
    def name(self) -> str: ...
    @name.setter
    def name(self, value: str): ...
    @property
    def index(self) -> int: ...
    @index.setter
    def index(self, value: int): ...
    @property
    def value(self) -> float: ...
    @value.setter
    def value(self, value: float): ...

@final
class Service(Enum):
    Quilc = "Quilc"
    QVM = "QVM"
    QCS = "QCS"
    QPU = "QPU"

class RegisterMatrixConversionError(ValueError):
    """Error that may occur when building a ``RegisterMatrix`` from execution data."""

    ...

@final
class RegisterMatrix:
    """
    Values in a 2-dimensional ``ndarray`` representing the final shot value in each memory reference across all shots.
    Each variant corresponds to the possible data types a register can contain.

    Variants:
        ``integer``: Corresponds to the Quil `BIT`, `OCTET`, or `INTEGER` types.
        ``real``: Corresponds to the Quil `REAL` type.
        ``complex``: Registers containing complex numbers.

    Methods (each per variant):
        - ``is_*``: if the underlying values are that type.
        - ``as_*``: if the underlying values are that type, then those values, otherwise ``None``.
        - ``to_*``: the underlying values as that type, raises ``ValueError`` if they are not.
        - ``from_*``: wrap underlying values as this enum type.

    """

    def is_integer(self) -> bool: ...
    def is_real(self) -> bool: ...
    def is_complex(self) -> bool: ...
    def as_integer(self) -> Optional[NDArray[np.int64]]: ...
    def as_real(self) -> Optional[NDArray[np.float64]]: ...
    # In numpy `complex128` is a complex number made up of two `f64`s.
    def as_complex(self) -> Optional[NDArray[np.complex128]]: ...
    def to_integer(self) -> NDArray[np.int64]: ...
    def to_real(self) -> NDArray[np.float64]: ...
    def to_complex(self) -> NDArray[np.complex128]: ...
    @staticmethod
    def from_integer(inner: NDArray[np.int64]) -> "RegisterMatrix": ...
    @staticmethod
    def from_real(inner: NDArray[np.float64]) -> "RegisterMatrix": ...
    @staticmethod
    def from_complex(inner: NDArray[np.complex128]) -> "RegisterMatrix": ...
    def to_ndarray(self) -> Union[NDArray[np.complex128], NDArray[np.int64], NDArray[np.float64]]:
        """
        Get the RegisterMatrix as numpy ``ndarray``.
        """
        ...

@final
class RegisterMap:
    """A map of register names (ie. "ro") to a ``RegisterMatrix`` containing the values of the register."""

    def get_register_matrix(self, register_name: str) -> Optional[RegisterMatrix]:
        """Get the ``RegisterMatrix`` for the given register. Returns `None` if the register doesn't exist."""
        ...
    def get(self, default: Optional[RegisterMatrix] = None) -> Optional[RegisterMatrix]: ...
    def items(self) -> Iterable[Tuple[str, RegisterMatrix]]: ...
    def keys(self) -> Iterable[str]: ...
    def values(self) -> Iterable[RegisterMatrix]: ...
    def __iter__(self) -> Iterable[str]: ...
    def __getitem__(self, item: str) -> RegisterMatrix: ...
    def __contains__(self, key: str) -> bool: ...
    def __len__(self) -> int: ...

@final
class ResultData:
    """
    Represents the two possible types of data returned from either the QVM or a real QPU.
    Each variant contains the original data returned from its respective executor.

    Usage
    -----

    Your usage of ``ResultData`` will depend on the types of programs you are running and where.
    The `to_register_map()` method will attempt to build ``RegisterMap`` out of the data, where each
    register name is mapped to a 2-dimensional rectangular ``RegisterMatrix`` where each row
    represents the final values in each register index for a particular shot. This is often the
    desired form of the data and it is _probably_ what you want. This transformation isn't always
    possible, in which case `to_register_map()` will return an error.

    To understand why this transformation can fail, we need to understand a bit about how readout data is
    returned from the QVM and from a real QPU:

    The QVM treats each `DECLARE` statement as initialzing some amount of memory. This memory works
    as one might expect it to. It is zero-initalized, and subsequent writes to the same region
    overwrite the previous value. The QVM returns memory at the end of every shot. This means
    we get the last value in every memory reference for each shot, which is exactly the
    representation we want for a ``RegisterMatrix``. For this reason, `to_register_map()` should
    always succeed for ``ResultData::Qvm``.

    The QPU on the other hand doesn't use the same memory model as the QVM. Each memory reference
    (ie. "ro[0]") is more like a stream than a value in memory. Every `MEASURE` to a memory
    reference emits a new value to said stream. This means that the number of values per memory
    reference can vary per shot. For this reason, it's not always clear what the final value in
    each shot was for a particular reference. When this is the case, `to_register_map()` will return
    an error as it's impossible to build a correct ``RegisterMatrix``  from the data without
    knowing the intent of the program that was run. Instead, it's recommended to build the
    ``RegisterMatrix`` you need from the inner ``QPUResultData`` data using the knowledge of your
    program to choose the correct readout values for each shot.

    Variants:
        - ``qvm``: Data returned from the QVM, stored as ``QVMResultData``
        - ``qpu``: Data returned from the QPU, stored as ``QPUResultData``

    Methods (each per variant):
        - ``is_*``: if the underlying values are that type.
        - ``as_*``: if the underlying values are that type, then those values, otherwise ``None``.
        - ``to_*``: the underlying values as that type, raises ``ValueError`` if they are not.
        - ``from_*``: wrap underlying values as this enum type.
    """

    def __new__(cls, inner: Union[QPUResultData, QVMResultData]) -> "ResultData":
        """
        Create a new ResultData from either QVM or QPU result data.
        """
        ...
    def to_register_map(self) -> RegisterMap:
        """
        Convert ``ResultData`` from its inner representation as ``QVMResultData`` or
        ``QPUResultData`` into a ``RegisterMap``. The ``RegisterMatrix`` for each register will be
        constructed such that each row contains all the final values in the register for a single shot.

        Errors
        ------

        Raises a ``RegisterMatrixConversionError`` if the inner execution data for any of the
        registers would result in a jagged matrix. ``QPUResultData`` data is captured per measure,
        meaning a value is returned for every measure to a memory reference, not just once per shot.
        This is often the case in programs that use mid-circuit measurement or dynamic control flow,
        where measurements to the same memory reference might occur multiple times in a shot, or be
        skipped conditionally. In these cases, building a rectangular ``RegisterMatrix`` would
        necessitate making assumptions about the data that could skew the data in undesirable ways.
        Instead, it's recommended to manually build a matrix from ``QPUResultData`` that accurately
        selects the last value per-shot based on the program that was run.
        """
        ...
    def to_raw_readout_data(self) -> Union[RawQPUReadoutData, RawQVMReadoutData]:
        """
        Get the raw data returned from the QVM or QPU. See ``RawQPUReadoutData`` and
        ``RawQVMReadoutData`` for more information.
        """
    def inner(
        self,
    ) -> Union[QVMResultData, QPUResultData]:
        """Returns the inner result data"""
        ...
    def is_qvm(self) -> bool: ...
    def is_qpu(self) -> bool: ...
    def as_qvm(self) -> Optional[QVMResultData]: ...
    def as_qpu(self) -> Optional[QPUResultData]: ...
    def to_qvm(self) -> QVMResultData: ...
    def to_qpu(self) -> QPUResultData: ...
    @staticmethod
    def from_qvm(inner: QVMResultData) -> "ResultData": ...
    @staticmethod
    def from_qpu(inner: QPUResultData) -> "ResultData": ...

@final
class ExecutionData:
    def __new__(cls, result_data: ResultData, duration: Optional[datetime.timedelta] = None): ...
    @property
    def result_data(self) -> ResultData: ...
    @result_data.setter
    def result_data(self, result_data: ResultData): ...
    @property
    def duration(self) -> Optional[datetime.timedelta]: ...
    @duration.setter
    def duration(self, duration: Optional[datetime.timedelta]): ...

@final
class RegisterData:
    """
    Values present in a register that are one of a set of variants.

    Variants:
        - ``i8``: Corresponds to the Quil `BIT` or `OCTET` types.
        - ``i16``: Corresponds to the Quil `INTEGER` type.
        - ``f64``: Corresponds to the Quil `REAL` type.
        - ``complex32``: Results containing complex numbers.

    Methods (each per variant):
        - ``is_*``: if the underlying values are that type.
        - ``as_*``: if the underlying values are that type, then those values, otherwise ``None``.
        - ``to_*``: the underlying values as that type, raises ``ValueError`` if they are not.
        - ``from_*``: wrap underlying values as this enum type.

    """

    def __new__(cls, inner: Union[List[List[int]], List[List[float]], List[List[complex]]]) -> "RegisterData": ...
    def inner(
        self,
    ) -> Union[List[List[int]], List[List[float]], List[List[complex]]]:
        """Returns the inner value."""
        ...
    def as_ndarray(self) -> Union[NDArray[np.int64], NDArray[np.float64], NDArray[np.complex128]]:
        """Returns the values as an ``ndarray``."""
        ...
    def is_i8(self) -> bool: ...
    def is_i16(self) -> bool: ...
    def is_f64(self) -> bool: ...
    def is_complex32(self) -> bool: ...
    def as_i8(self) -> Optional[List[List[int]]]: ...
    def as_i16(self) -> Optional[List[List[int]]]: ...
    def as_f64(self) -> Optional[List[List[float]]]: ...
    def as_complex32(self) -> Optional[List[List[complex]]]: ...
    def to_i8(self) -> List[List[int]]: ...
    def to_i16(self) -> List[List[int]]: ...
    def to_f64(self) -> List[List[float]]: ...
    def to_complex32(self) -> List[List[complex]]: ...
    @staticmethod
    def from_i8(inner: Sequence[Sequence[int]]) -> "RegisterData": ...
    @staticmethod
    def from_i16(inner: Sequence[Sequence[int]]) -> "RegisterData": ...
    @staticmethod
    def from_f64(inner: Sequence[Sequence[float]]) -> "RegisterData": ...
    @staticmethod
    def from_complex32(inner: Sequence[Sequence[complex]]) -> "RegisterData": ...

def reset_logging():
    """
    Reset all caches for logging configuration within this library, allowing the most recent Python-side
    changes to be applied.

    See <https://docs.rs/pyo3-log/latest/pyo3_log/> for more information.
    """<|MERGE_RESOLUTION|>--- conflicted
+++ resolved
@@ -5,13 +5,8 @@
 import numpy as np
 from numpy.typing import NDArray
 
-<<<<<<< HEAD
-from qcs_sdk.qpu import QPUResultData
-from qcs_sdk.qvm import QVMResultData, QVMHTTPClient
-=======
 from qcs_sdk.qpu import QPUResultData, RawQPUReadoutData
-from qcs_sdk.qvm import QVMResultData, RawQVMReadoutData
->>>>>>> 55f28f7d
+from qcs_sdk.qvm import QVMResultData, RawQVMReadoutData, QVMHTTPClient
 from qcs_sdk.compiler.quilc import CompilerOpts
 
 from qcs_sdk.client import QCSClient as QCSClient
