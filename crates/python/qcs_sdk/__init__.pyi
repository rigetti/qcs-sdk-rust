import datetime
from enum import Enum
from typing import Dict, List, Sequence, Optional, Union, final, Iterable, Tuple

import numpy as np
from numpy.typing import NDArray

from qcs_sdk.qpu import QPUResultData, RawQPUReadoutData
<<<<<<< HEAD
from qcs_sdk.qpu.api import ExecutionOptions
from qcs_sdk.qpu.translation import TranslationOptions
from qcs_sdk.qvm import QVMResultData, RawQVMReadoutData
from qcs_sdk.compiler.quilc import CompilerOpts
=======
from qcs_sdk.qvm import QVMResultData, RawQVMReadoutData, QVMClient
from qcs_sdk.compiler.quilc import CompilerOpts, QuilcClient
>>>>>>> 1d03febc

from qcs_sdk.client import QCSClient as QCSClient

from . import qpu as qpu
from . import qvm as qvm
from . import compiler as compiler
from . import client as client

class ExecutionError(RuntimeError):
    """Error encountered when executing a program."""

    ...

@final
class Executable:
    """
    The builder interface for executing Quil programs on QVMs and QPUs.
    """

    def __new__(
        cls,
        quil: str,
        /,
        registers: Optional[Sequence[str]] = None,
        parameters: Optional[Sequence[ExeParameter]] = None,
        shots: Optional[int] = None,
        quilc_client: Optional[QuilcClient] = None,
        compiler_options: Optional[CompilerOpts] = None,
    ) -> "Executable": ...
    def execute_on_qvm(self, client: QVMClient) -> ExecutionData:
        """
        Execute on a QVM which is accessible via the provided client.

        :raises ExecutionError: If the job fails to execute.
        """
        ...
    async def execute_on_qvm_async(self, client: QVMClient) -> ExecutionData:
        """
        Execute on a QVM which is accessible via the provided client.
        (async analog of ``Executable.execute_on_qvm``.)

        :raises ExecutionError: If the job fails to execute.
        """
        ...
    def execute_on_qpu(
        self,
        quantum_processor_id: str,
        endpoint_id: Optional[str] = None,
        translation_options: Optional[TranslationOptions] = None,
        execution_options: Optional[ExecutionOptions] = None,
    ) -> ExecutionData:
        """
        Compile the program and execute it on a QPU, waiting for results.

        :param endpoint_id: execute the compiled program against an explicitly provided endpoint. If `None`,
        the default endpoint for the given quantum_processor_id is used.

        :raises ExecutionError: If the job fails to execute.
        """
        ...
    async def execute_on_qpu_async(
        self,
        quantum_processor_id: str,
        endpoint_id: Optional[str] = None,
        translation_options: Optional[TranslationOptions] = None,
        execution_options: Optional[ExecutionOptions] = None,
    ) -> ExecutionData:
        """
        Compile the program and execute it on a QPU, waiting for results.
        (async analog of ``Executable.execute_on_qpu``)

        :param endpoint_id: execute the compiled program against an explicitly provided endpoint. If `None`,
        the default endpoint for the given quantum_processor_id is used.

        :raises ExecutionError: If the job fails to execute.
        """
        ...
    def submit_to_qpu(
        self,
        quantum_processor_id: str,
        endpoint_id: Optional[str] = None,
        translation_options: Optional[TranslationOptions] = None,
        execution_options: Optional[ExecutionOptions] = None,
    ) -> JobHandle:
        """
        Compile the program and execute it on a QPU, without waiting for results.

        :param endpoint_id: execute the compiled program against an explicitly provided endpoint. If `None`,
        the default endpoint for the given quantum_processor_id is used.

        :raises ExecutionError: If the job fails to execute.
        """
        ...
    async def submit_to_qpu_async(
        self,
        quantum_processor_id: str,
        endpoint_id: Optional[str] = None,
        translation_options: Optional[TranslationOptions] = None,
        execution_options: Optional[ExecutionOptions] = None,
    ) -> JobHandle:
        """
        Compile the program and execute it on a QPU, without waiting for results.
        (async analog of ``Executable.execute_on_qpu``)

        :param endpoint_id: execute the compiled program against an explicitly provided endpoint. If `None`,
        the default endpoint for the given quantum_processor_id is used.

        :raises ExecutionError: If the job fails to execute.
        """
        ...
    def retrieve_results(self, job_handle: JobHandle) -> ExecutionData:
        """
        Wait for the results of a job to complete.

        :raises ExecutionError: If the job fails to execute.
        """
        ...
    async def retrieve_results_async(self, job_handle: JobHandle) -> ExecutionData:
        """
        Wait for the results of a job to complete.
        (async analog of ``Executable.retrieve_results``)

        :raises ExecutionError: If the job fails to execute.
        """
        ...

@final
class JobHandle:
    """
    The result of submitting a job to a QPU.

    Used to retrieve the results of a job.
    """

    @property
    def job_id(self) -> str:
        """
        Unique ID associated with a single job execution.
        """
        ...
    @property
    def readout_map(self) -> Dict[str, str]:
        """
        The readout map from source readout memory locations to the filter pipeline node which publishes the data.
        """
        ...

@final
class ExeParameter:
    """
    Program execution parameters.

    Note: The validity of parameters is not checked until execution.
    """

    def __new__(
        cls,
        name: str,
        index: int,
        value: float,
    ) -> "ExeParameter": ...
    @property
    def name(self) -> str: ...
    @name.setter
    def name(self, value: str): ...
    @property
    def index(self) -> int: ...
    @index.setter
    def index(self, value: int): ...
    @property
    def value(self) -> float: ...
    @value.setter
    def value(self, value: float): ...

@final
class Service(Enum):
    Quilc = "Quilc"
    QVM = "QVM"
    QCS = "QCS"
    QPU = "QPU"

class RegisterMatrixConversionError(ValueError):
    """Error that may occur when building a ``RegisterMatrix`` from execution data."""

    ...

@final
class RegisterMatrix:
    """
    Values in a 2-dimensional ``ndarray`` representing the final shot value in each memory reference across all shots.
    Each variant corresponds to the possible data types a register can contain.

    Variants:
        ``integer``: Corresponds to the Quil `BIT`, `OCTET`, or `INTEGER` types.
        ``real``: Corresponds to the Quil `REAL` type.
        ``complex``: Registers containing complex numbers.

    Methods (each per variant):
        - ``is_*``: if the underlying values are that type.
        - ``as_*``: if the underlying values are that type, then those values, otherwise ``None``.
        - ``to_*``: the underlying values as that type, raises ``ValueError`` if they are not.
        - ``from_*``: wrap underlying values as this enum type.

    """

    def is_integer(self) -> bool: ...
    def is_real(self) -> bool: ...
    def is_complex(self) -> bool: ...
    def as_integer(self) -> Optional[NDArray[np.int64]]: ...
    def as_real(self) -> Optional[NDArray[np.float64]]: ...
    # In numpy `complex128` is a complex number made up of two `f64`s.
    def as_complex(self) -> Optional[NDArray[np.complex128]]: ...
    def to_integer(self) -> NDArray[np.int64]: ...
    def to_real(self) -> NDArray[np.float64]: ...
    def to_complex(self) -> NDArray[np.complex128]: ...
    @staticmethod
    def from_integer(inner: NDArray[np.int64]) -> "RegisterMatrix": ...
    @staticmethod
    def from_real(inner: NDArray[np.float64]) -> "RegisterMatrix": ...
    @staticmethod
    def from_complex(inner: NDArray[np.complex128]) -> "RegisterMatrix": ...
    def to_ndarray(self) -> Union[NDArray[np.complex128], NDArray[np.int64], NDArray[np.float64]]:
        """
        Get the RegisterMatrix as numpy ``ndarray``.
        """
        ...

@final
class RegisterMap:
    """A map of register names (ie. "ro") to a ``RegisterMatrix`` containing the values of the register."""

    def get_register_matrix(self, register_name: str) -> Optional[RegisterMatrix]:
        """Get the ``RegisterMatrix`` for the given register. Returns `None` if the register doesn't exist."""
        ...
    def get(self, key: str, default: Optional[RegisterMatrix] = None) -> Optional[RegisterMatrix]: ...
    def items(self) -> Iterable[Tuple[str, RegisterMatrix]]: ...
    def keys(self) -> Iterable[str]: ...
    def values(self) -> Iterable[RegisterMatrix]: ...
    def __iter__(self) -> Iterable[str]: ...
    def __getitem__(self, item: str) -> RegisterMatrix: ...
    def __contains__(self, key: str) -> bool: ...
    def __len__(self) -> int: ...

@final
class ResultData:
    """
    Represents the two possible types of data returned from either the QVM or a real QPU.
    Each variant contains the original data returned from its respective executor.

    Usage
    -----

    Your usage of ``ResultData`` will depend on the types of programs you are running and where.
    The `to_register_map()` method will attempt to build ``RegisterMap`` out of the data, where each
    register name is mapped to a 2-dimensional rectangular ``RegisterMatrix`` where each row
    represents the final values in each register index for a particular shot. This is often the
    desired form of the data and it is _probably_ what you want. This transformation isn't always
    possible, in which case `to_register_map()` will return an error.

    To understand why this transformation can fail, we need to understand a bit about how readout data is
    returned from the QVM and from a real QPU:

    The QVM treats each `DECLARE` statement as initialzing some amount of memory. This memory works
    as one might expect it to. It is zero-initalized, and subsequent writes to the same region
    overwrite the previous value. The QVM returns memory at the end of every shot. This means
    we get the last value in every memory reference for each shot, which is exactly the
    representation we want for a ``RegisterMatrix``. For this reason, `to_register_map()` should
    always succeed for ``ResultData::Qvm``.

    The QPU on the other hand doesn't use the same memory model as the QVM. Each memory reference
    (ie. "ro[0]") is more like a stream than a value in memory. Every `MEASURE` to a memory
    reference emits a new value to said stream. This means that the number of values per memory
    reference can vary per shot. For this reason, it's not always clear what the final value in
    each shot was for a particular reference. When this is the case, `to_register_map()` will return
    an error as it's impossible to build a correct ``RegisterMatrix``  from the data without
    knowing the intent of the program that was run. Instead, it's recommended to build the
    ``RegisterMatrix`` you need from the inner ``QPUResultData`` data using the knowledge of your
    program to choose the correct readout values for each shot.

    Variants:
        - ``qvm``: Data returned from the QVM, stored as ``QVMResultData``
        - ``qpu``: Data returned from the QPU, stored as ``QPUResultData``

    Methods (each per variant):
        - ``is_*``: if the underlying values are that type.
        - ``as_*``: if the underlying values are that type, then those values, otherwise ``None``.
        - ``to_*``: the underlying values as that type, raises ``ValueError`` if they are not.
        - ``from_*``: wrap underlying values as this enum type.
    """

    def __new__(cls, inner: Union[QPUResultData, QVMResultData]) -> "ResultData":
        """
        Create a new ResultData from either QVM or QPU result data.
        """
        ...
    def to_register_map(self) -> RegisterMap:
        """
        Convert ``ResultData`` from its inner representation as ``QVMResultData`` or
        ``QPUResultData`` into a ``RegisterMap``. The ``RegisterMatrix`` for each register will be
        constructed such that each row contains all the final values in the register for a single shot.

        Errors
        ------

        Raises a ``RegisterMatrixConversionError`` if the inner execution data for any of the
        registers would result in a jagged matrix. ``QPUResultData`` data is captured per measure,
        meaning a value is returned for every measure to a memory reference, not just once per shot.
        This is often the case in programs that use mid-circuit measurement or dynamic control flow,
        where measurements to the same memory reference might occur multiple times in a shot, or be
        skipped conditionally. In these cases, building a rectangular ``RegisterMatrix`` would
        necessitate making assumptions about the data that could skew the data in undesirable ways.
        Instead, it's recommended to manually build a matrix from ``QPUResultData`` that accurately
        selects the last value per-shot based on the program that was run.
        """
        ...
    def to_raw_readout_data(self) -> Union[RawQPUReadoutData, RawQVMReadoutData]:
        """
        Get the raw data returned from the QVM or QPU. See ``RawQPUReadoutData`` and
        ``RawQVMReadoutData`` for more information.
        """
    def inner(
        self,
    ) -> Union[QVMResultData, QPUResultData]:
        """Returns the inner result data"""
        ...
    def is_qvm(self) -> bool: ...
    def is_qpu(self) -> bool: ...
    def as_qvm(self) -> Optional[QVMResultData]: ...
    def as_qpu(self) -> Optional[QPUResultData]: ...
    def to_qvm(self) -> QVMResultData: ...
    def to_qpu(self) -> QPUResultData: ...
    @staticmethod
    def from_qvm(inner: QVMResultData) -> "ResultData": ...
    @staticmethod
    def from_qpu(inner: QPUResultData) -> "ResultData": ...

@final
class ExecutionData:
    def __new__(cls, result_data: ResultData, duration: Optional[datetime.timedelta] = None): ...
    @property
    def result_data(self) -> ResultData: ...
    @result_data.setter
    def result_data(self, result_data: ResultData): ...
    @property
    def duration(self) -> Optional[datetime.timedelta]: ...
    @duration.setter
    def duration(self, duration: Optional[datetime.timedelta]): ...

@final
class RegisterData:
    """
    Values present in a register that are one of a set of variants.

    Variants:
        - ``i8``: Corresponds to the Quil `BIT` or `OCTET` types.
        - ``i16``: Corresponds to the Quil `INTEGER` type.
        - ``f64``: Corresponds to the Quil `REAL` type.
        - ``complex32``: Results containing complex numbers.

    Methods (each per variant):
        - ``is_*``: if the underlying values are that type.
        - ``as_*``: if the underlying values are that type, then those values, otherwise ``None``.
        - ``to_*``: the underlying values as that type, raises ``ValueError`` if they are not.
        - ``from_*``: wrap underlying values as this enum type.

    """

    def __new__(cls, inner: Union[List[List[int]], List[List[float]], List[List[complex]]]) -> "RegisterData": ...
    def inner(
        self,
    ) -> Union[List[List[int]], List[List[float]], List[List[complex]]]:
        """Returns the inner value."""
        ...
    def as_ndarray(self) -> Union[NDArray[np.int64], NDArray[np.float64], NDArray[np.complex128]]:
        """Returns the values as an ``ndarray``."""
        ...
    def is_i8(self) -> bool: ...
    def is_i16(self) -> bool: ...
    def is_f64(self) -> bool: ...
    def is_complex32(self) -> bool: ...
    def as_i8(self) -> Optional[List[List[int]]]: ...
    def as_i16(self) -> Optional[List[List[int]]]: ...
    def as_f64(self) -> Optional[List[List[float]]]: ...
    def as_complex32(self) -> Optional[List[List[complex]]]: ...
    def to_i8(self) -> List[List[int]]: ...
    def to_i16(self) -> List[List[int]]: ...
    def to_f64(self) -> List[List[float]]: ...
    def to_complex32(self) -> List[List[complex]]: ...
    @staticmethod
    def from_i8(inner: Sequence[Sequence[int]]) -> "RegisterData": ...
    @staticmethod
    def from_i16(inner: Sequence[Sequence[int]]) -> "RegisterData": ...
    @staticmethod
    def from_f64(inner: Sequence[Sequence[float]]) -> "RegisterData": ...
    @staticmethod
    def from_complex32(inner: Sequence[Sequence[complex]]) -> "RegisterData": ...

def reset_logging():
    """
    Reset all caches for logging configuration within this library, allowing the most recent Python-side
    changes to be applied.

    See <https://docs.rs/pyo3-log/latest/pyo3_log/> for more information.
    """<|MERGE_RESOLUTION|>--- conflicted
+++ resolved
@@ -1,27 +1,21 @@
 import datetime
 from enum import Enum
-from typing import Dict, List, Sequence, Optional, Union, final, Iterable, Tuple
+from typing import Dict, Iterable, List, Optional, Sequence, Tuple, Union, final
 
 import numpy as np
 from numpy.typing import NDArray
 
+from qcs_sdk.client import QCSClient as QCSClient
+from qcs_sdk.compiler.quilc import CompilerOpts, QuilcClient
 from qcs_sdk.qpu import QPUResultData, RawQPUReadoutData
-<<<<<<< HEAD
 from qcs_sdk.qpu.api import ExecutionOptions
 from qcs_sdk.qpu.translation import TranslationOptions
-from qcs_sdk.qvm import QVMResultData, RawQVMReadoutData
-from qcs_sdk.compiler.quilc import CompilerOpts
-=======
-from qcs_sdk.qvm import QVMResultData, RawQVMReadoutData, QVMClient
-from qcs_sdk.compiler.quilc import CompilerOpts, QuilcClient
->>>>>>> 1d03febc
-
-from qcs_sdk.client import QCSClient as QCSClient
-
+from qcs_sdk.qvm import QVMClient, QVMResultData, RawQVMReadoutData
+
+from . import client as client
+from . import compiler as compiler
 from . import qpu as qpu
 from . import qvm as qvm
-from . import compiler as compiler
-from . import client as client
 
 class ExecutionError(RuntimeError):
     """Error encountered when executing a program."""
