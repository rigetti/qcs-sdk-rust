# This template contains all of the possible sections and their default values

# Note that all fields that take a lint level have these possible values:
# * deny - An error will be produced and the check will fail
# * warn - A warning will be produced, but the check will not fail
# * allow - No warning or error will be produced, though in some cases a note
# will be

# This section is considered when running `cargo deny check advisories`
# More documentation for the advisories section can be found here:
# https://embarkstudios.github.io/cargo-deny/checks/advisories/cfg.html
[advisories]
# The path where the advisory database is cloned/fetched into
db-path = "~/.cargo/advisory-db"
# The url(s) of the advisory databases to use
db-urls = ["https://github.com/rustsec/advisory-db"]
# The lint level for security vulnerabilities
vulnerability = "deny"
# The lint level for unmaintained crates
unmaintained = "warn"
# The lint level for crates that have been yanked from their source registry
yanked = "deny"
# The lint level for crates with security notices.
notice = "deny"
# A list of advisory IDs to ignore. Note that ignored advisories will still
# output a note when they are encountered.
ignore = [
    "RUSTSEC-2023-0052",  # Introduced by transitive dependency `webpki`.
                          # `hyper-proxy`, then `qcs-api-client-rust` need to update in order to remove
                          # `webpki`.
<<<<<<< HEAD
    "RUSTSEC-2024-0006"   # Introduced by bindgen/shlex with no valid upgrade path.
=======
    "RUSTSEC-2023-0055",  # there isn't a newer version of lexical with a fix
    "RUSTSEC-2024-0006",
>>>>>>> 340177c5
]

# This section is considered when running `cargo deny check licenses`
# More documentation for the licenses section can be found here:
# https://embarkstudios.github.io/cargo-deny/checks/licenses/cfg.html
[licenses]
unlicensed = "deny"
allow = [
  "Apache-2.0",
  "Apache-2.0 WITH LLVM-exception",
  "ISC",
  "MIT",
  "OpenSSL",
  "BSD-2-Clause",
  "BSD-3-Clause",
  "Unicode-DFS-2016",
]
# List of explictly disallowed licenses
# See https://spdx.org/licenses/ for list of possible licenses
# [possible values: any SPDX 3.11 short identifier (+ optional exception)].
deny = [
  #"Nokia",
]
# Lint level for licenses considered copyleft
copyleft = "deny"
# Blanket approval or denial for OSI-approved or FSF Free/Libre licenses
# * both - The license will be approved if it is both OSI-approved *AND* FSF
# * either - The license will be approved if it is either OSI-approved *OR* FSF
# * osi-only - The license will be approved if is OSI-approved *AND NOT* FSF
# * fsf-only - The license will be approved if is FSF *AND NOT* OSI-approved
# * neither - This predicate is ignored and the default lint level is used
allow-osi-fsf-free = "neither"
# Lint level used when no other predicates are matched
# 1. License isn't in the allow or deny lists
# 2. License isn't copyleft
# 3. License isn't OSI/FSF, or allow-osi-fsf-free = "neither"
default = "deny"
# The confidence threshold for detecting a license from license text.
# The higher the value, the more closely the license text must be to the
# canonical license text of a valid SPDX license file.
# [possible values: any between 0.0 and 1.0].
confidence-threshold = 0.8
# Allow 1 or more licenses on a per-crate basis, so that particular licenses
# aren't accepted for every possible crate as with the normal allow list
exceptions = [{ allow = ["MPL-2.0"], name = "webpki-roots", version = "*" }]

# Some crates don't have (easily) machine readable licensing information,
# adding a clarification entry for it allows you to manually specify the
# licensing information
[[licenses.clarify]]
name = "ring"
version = "*"
expression = "MIT AND ISC AND OpenSSL"
license-files = [{ path = "LICENSE", hash = 0xbd0eed23 }]

[licenses.private]
# If true, ignores workspace crates that aren't published, or are only
# published to private registries
ignore = false

# This section is considered when running `cargo deny check bans`.
# More documentation about the 'bans' section can be found here:
# https://embarkstudios.github.io/cargo-deny/checks/bans/cfg.html
[bans]
multiple-versions = "warn"
wildcards = "deny"
highlight = "all"
skip-tree = [
  { name = "toml", version = "*", depth = 20 },
  { name = "warp", version = "*", depth = 20 },              # Only used for development
  { name = "hermit-abi", version = "*", depth = 20 },        # Only used for development
  { name = "hyper-rustls", version = "<=0.23", depth = 20 }, # `hyper-proxy` relies on an older version than `reqwest`
  { name = "itertools", version = "*", depth = 20 },         # `quil-rs` and various transitive dependencies depend on different versions
]

# This section is considered when running `cargo deny check sources`.
# More documentation about the 'sources' section can be found here:
# https://embarkstudios.github.io/cargo-deny/checks/sources/cfg.html
[sources]
# Lint level for what to happen when a crate from a crate registry that is not
# in the allow list is encountered
unknown-registry = "deny"
# Lint level for what to happen when a crate from a git repository that is not
# in the allow list is encountered
unknown-git = "deny"
allow-git = ["https://github.com/rigetti/quil-rs"]
# List of URLs for allowed crate registries. Defaults to the crates.io index
# if not specified. If it is specified but empty, no registries are allowed.
allow-registry = ["https://github.com/rust-lang/crates.io-index"]<|MERGE_RESOLUTION|>--- conflicted
+++ resolved
@@ -28,12 +28,8 @@
     "RUSTSEC-2023-0052",  # Introduced by transitive dependency `webpki`.
                           # `hyper-proxy`, then `qcs-api-client-rust` need to update in order to remove
                           # `webpki`.
-<<<<<<< HEAD
-    "RUSTSEC-2024-0006"   # Introduced by bindgen/shlex with no valid upgrade path.
-=======
+    "RUSTSEC-2024-0006",   # Introduced by bindgen/shlex with no valid upgrade path.
     "RUSTSEC-2023-0055",  # there isn't a newer version of lexical with a fix
-    "RUSTSEC-2024-0006",
->>>>>>> 340177c5
 ]
 
 # This section is considered when running `cargo deny check licenses`
@@ -105,7 +101,7 @@
   { name = "toml", version = "*", depth = 20 },
   { name = "warp", version = "*", depth = 20 },              # Only used for development
   { name = "hermit-abi", version = "*", depth = 20 },        # Only used for development
-  { name = "hyper-rustls", version = "<=0.23", depth = 20 }, # `hyper-proxy` relies on an older version than `reqwest`
+  { name = "hyper-rustls", version = "<=0.23", depth = 20 }, # `hyper-proxy` relies on an older version than `rqwest`
   { name = "itertools", version = "*", depth = 20 },         # `quil-rs` and various transitive dependencies depend on different versions
 ]
 
