[workspace]
members = ["crates/*"]
resolver = "2"

[workspace.dependencies]
qcs-api = "0.2.1"
qcs-api-client-common = "0.8.4"
qcs-api-client-grpc = "0.8.4"
qcs-api-client-openapi = "0.9.4"
serde_json = "1.0.86"
thiserror = "1.0.57"
tokio = "1.36.0"
# We specify quil-rs as a git and versioned dependency so that we can keep the version of
# quil-rs used in both the Rust and Python packages in sync. The tag used should always
# be a `quil-py` tag and should be comaptible with the version specified in 
# `crates/python/pyproject.toml`.
# The version must also be specified in order to publish to crates.io. Cargo enforces
# that the specified version is the same as the version in the git repository.
quil-rs = { version = "0.26.0", git = "https://github.com/rigetti/quil-rs", tag = "quil-py/v0.10.0" }

# ndarray is used by the `qcs` crate, but it is also used in the `python` crate via a
# re-export through the numpy crate. They should be updated as a pair to keep both
# crates' versions of ndarray in sync.
# Similarly, pyo3 packages (`numpy`, `rigetti-pyo3`, `pyo3*`) track versions together
# and need to be updated together.
ndarray = { version = "0.15.6", features = ["serde"] }
numpy = "0.20.0"
pyo3 = { version = "0.20.0", features = ["extension-module"] }
pyo3-asyncio = { version = "0.20", features = ["tokio-runtime"] }
pyo3-log = { version = "0.8.2" }
pyo3-opentelemetry = { version = "=0.3.2-dev.1" }
pyo3-tracing-subscriber = { version = "=0.1.2-dev.1", default-features = true }

pyo3-build-config = "0.20.0"
<<<<<<< HEAD
rigetti-pyo3 = { version = "0.3.2", default-features = false, features = ["complex"] }
=======
rigetti-pyo3 = { version = "0.3.1", default-features = false, features = ["time", "complex"] }
>>>>>>> d47bde37

# The primary intent of these options is to reduce the binary size for Python wheels
# since PyPi has limits on how much storage a project can use.
# The LTO and codegen-units settings should have the added benefit of improving
# performance. The only benefit of stripping symbols is reducing binary size.
[profile.release]
strip = true
lto = true
codegen-units = 1<|MERGE_RESOLUTION|>--- conflicted
+++ resolved
@@ -32,11 +32,7 @@
 pyo3-tracing-subscriber = { version = "=0.1.2-dev.1", default-features = true }
 
 pyo3-build-config = "0.20.0"
-<<<<<<< HEAD
-rigetti-pyo3 = { version = "0.3.2", default-features = false, features = ["complex"] }
-=======
-rigetti-pyo3 = { version = "0.3.1", default-features = false, features = ["time", "complex"] }
->>>>>>> d47bde37
+rigetti-pyo3 = { version = "0.3.2", default-features = false, features = ["complex", "time"] }
 
 # The primary intent of these options is to reduce the binary size for Python wheels
 # since PyPi has limits on how much storage a project can use.
