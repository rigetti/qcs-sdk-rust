[workspace]
members = ["crates/*"]
resolver = "2"

[workspace.dependencies]
qcs-api = "0.2.1"
qcs-api-client-common = "0.7.9"
<<<<<<< HEAD
qcs-api-client-grpc = "0.7.11"
=======
qcs-api-client-grpc = "0.7.10"
>>>>>>> ad23487c
qcs-api-client-openapi = "0.8.10"
serde_json = "1.0.86"
thiserror = "1.0.37"
tokio = "1.34.0"
# We specify quil-rs as a git and versioned dependency so that we can keep the version of
# quil-rs used in both the Rust and Python packages in sync. The tag used should always
# be a `quil-py` tag and should match the version used in `crates/python/pyproject.toml`
# The version must also be specified in order to publish to crates.io. Cargo enforces
# that the specified version is the same as the version in the git repository.
quil-rs = { version = "0.22.6", git = "https://github.com/rigetti/quil-rs", tag = "quil-py/v0.6.6" }

# ndarray is used by the `qcs` crate, but it is also used in the `python` crate via a
# re-export through the numpy crate. They should be updated as a pair to keep both
# crates' versions of ndarray in sync.
# Similarly, pyo3 packages (`numpy`, `rigetti-pyo3`, `pyo3*`) track versions together
# and need to be updated together.
ndarray = { version = "0.15.6", features = ["serde"] }
numpy = "0.20.0"
pyo3 = "0.20.0"
pyo3-asyncio = { version = "0.20", features = ["tokio-runtime"] }
pyo3-build-config = "0.20.0"
rigetti-pyo3 = { version = "0.3.1", features = ["complex"] }

# The primary intent of these options is to reduce the binary size for Python wheels
# since PyPi has limits on how much storage a project can use.
# The LTO and codegen-units settings should have the added benefit of improving
# performance. The only benefit of stripping symbols is reducing binary size.
[profile.release]
strip = true
lto = true
codegen-units = 1<|MERGE_RESOLUTION|>--- conflicted
+++ resolved
@@ -4,13 +4,9 @@
 
 [workspace.dependencies]
 qcs-api = "0.2.1"
-qcs-api-client-common = "0.7.9"
-<<<<<<< HEAD
-qcs-api-client-grpc = "0.7.11"
-=======
-qcs-api-client-grpc = "0.7.10"
->>>>>>> ad23487c
-qcs-api-client-openapi = "0.8.10"
+qcs-api-client-common = "0.7.10"
+qcs-api-client-grpc = "0.7.12"
+qcs-api-client-openapi = "0.8.11"
 serde_json = "1.0.86"
 thiserror = "1.0.37"
 tokio = "1.34.0"
@@ -31,7 +27,7 @@
 pyo3 = "0.20.0"
 pyo3-asyncio = { version = "0.20", features = ["tokio-runtime"] }
 pyo3-build-config = "0.20.0"
-rigetti-pyo3 = { version = "0.3.1", features = ["complex"] }
+rigetti-pyo3 = { version = "0.3.1", default-features = false, features = ["complex"] }
 
 # The primary intent of these options is to reduce the binary size for Python wheels
 # since PyPi has limits on how much storage a project can use.
