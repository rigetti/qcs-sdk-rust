[workspace]
members = ["crates/*"]

[workspace.dependencies]
qcs-api = "0.2.1"
<<<<<<< HEAD
qcs-api-client-common = "0.4.2"
qcs-api-client-grpc = "0.4.2"
qcs-api-client-openapi = "0.5.2"
=======
qcs-api-client-common = "0.6.6"
qcs-api-client-grpc = "0.6.1"
qcs-api-client-openapi = "0.7.1"
quil-rs = "0.16.0"
>>>>>>> 0d5234fa
serde_json = "1.0.86"
thiserror = "1.0.37"
tokio = "1.24.2"
# We specify quil-rs as a git and versioned dependency so that we can keep the version of
# quil-rs used in both the Rust and Python packages in sync. The tag used should always
# be a `quil-py` tag and should match the version used in `crates/python/pyproject.toml`
# The version must also be specified in order to publish to crates.io. Cargo enforces
# that the specified version is the same as the version in the git repository.
quil-rs = { git = "https://github.com/rigetti/quil-rs", tag = "quil-py/v0.1.0", version = "0.17.0" }

# ndarray is used by the `qcs` crate, but it is also used in the `python` crate via a
# re-export through the numpy crate. They should be updated as a pair to keep both
# crates' versions of ndarray in sync.
# Similarly, pyo3 packages (`numpy`, `rigetti-pyo3`, `pyo3*`) track versions together
# and need to be updated together.
ndarray = { version = "0.15.6", features = ["serde"] }
numpy = "0.17"
pyo3 = { version = "0.17" }
pyo3-asyncio = { version = "0.17", features = ["tokio-runtime"] }
pyo3-build-config = { version = "0.17" }
<<<<<<< HEAD
rigetti-pyo3 = { version = "0.1.0-rc.6", features = ["complex"] }
=======
rigetti-pyo3 = { version = "0.1.0-rc.8", features = ["complex"] }
>>>>>>> 0d5234fa
<|MERGE_RESOLUTION|>--- conflicted
+++ resolved
@@ -3,16 +3,9 @@
 
 [workspace.dependencies]
 qcs-api = "0.2.1"
-<<<<<<< HEAD
-qcs-api-client-common = "0.4.2"
-qcs-api-client-grpc = "0.4.2"
-qcs-api-client-openapi = "0.5.2"
-=======
 qcs-api-client-common = "0.6.6"
 qcs-api-client-grpc = "0.6.1"
 qcs-api-client-openapi = "0.7.1"
-quil-rs = "0.16.0"
->>>>>>> 0d5234fa
 serde_json = "1.0.86"
 thiserror = "1.0.37"
 tokio = "1.24.2"
@@ -33,8 +26,4 @@
 pyo3 = { version = "0.17" }
 pyo3-asyncio = { version = "0.17", features = ["tokio-runtime"] }
 pyo3-build-config = { version = "0.17" }
-<<<<<<< HEAD
-rigetti-pyo3 = { version = "0.1.0-rc.6", features = ["complex"] }
-=======
-rigetti-pyo3 = { version = "0.1.0-rc.8", features = ["complex"] }
->>>>>>> 0d5234fa
+rigetti-pyo3 = { version = "0.1.0", features = ["complex"] }